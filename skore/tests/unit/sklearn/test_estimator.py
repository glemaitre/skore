import re
from copy import deepcopy
from io import BytesIO
from numbers import Real

import joblib
import numpy as np
import pandas as pd
import pytest
from sklearn.base import clone
from sklearn.cluster import KMeans
from sklearn.datasets import make_classification, make_regression
from sklearn.ensemble import RandomForestClassifier
from sklearn.linear_model import LinearRegression, LogisticRegression
from sklearn.metrics import (
    accuracy_score,
    f1_score,
    make_scorer,
    median_absolute_error,
    r2_score,
    rand_score,
)
from sklearn.model_selection import train_test_split
from sklearn.pipeline import Pipeline
from sklearn.preprocessing import StandardScaler
from sklearn.svm import SVC
from sklearn.utils.validation import check_is_fitted
from skore import EstimatorReport
from skore.sklearn._estimator.utils import _check_supported_estimator
from skore.sklearn._plot import RocCurveDisplay


@pytest.fixture
def binary_classification_data():
    """Create a binary classification dataset and return fitted estimator and data."""
    X, y = make_classification(random_state=42)
    X_train, X_test, y_train, y_test = train_test_split(
        X, y, test_size=0.2, random_state=42
    )
    return RandomForestClassifier().fit(X_train, y_train), X_test, y_test


@pytest.fixture
def binary_classification_data_svc():
    """Create a binary classification dataset and return fitted estimator and data.
    The estimator is a SVC that does not support `predict_proba`.
    """
    X, y = make_classification(random_state=42)
    X_train, X_test, y_train, y_test = train_test_split(
        X, y, test_size=0.2, random_state=42
    )
    return SVC().fit(X_train, y_train), X_test, y_test


@pytest.fixture
def multiclass_classification_data():
    """Create a multiclass classification dataset and return fitted estimator and
    data."""
    X, y = make_classification(
        n_classes=3, n_clusters_per_class=1, random_state=42, n_informative=10
    )
    X_train, X_test, y_train, y_test = train_test_split(
        X, y, test_size=0.2, random_state=42
    )
    return RandomForestClassifier().fit(X_train, y_train), X_test, y_test


@pytest.fixture
def multiclass_classification_data_svc():
    """Create a multiclass classification dataset and return fitted estimator and
    data. The estimator is a SVC that does not support `predict_proba`.
    """
    X, y = make_classification(
        n_classes=3, n_clusters_per_class=1, random_state=42, n_informative=10
    )
    X_train, X_test, y_train, y_test = train_test_split(
        X, y, test_size=0.2, random_state=42
    )
    return SVC().fit(X_train, y_train), X_test, y_test


@pytest.fixture
def binary_classification_data_pipeline():
    """Create a binary classification dataset and return fitted pipeline and data."""
    X, y = make_classification(random_state=42)
    X_train, X_test, y_train, y_test = train_test_split(
        X, y, test_size=0.2, random_state=42
    )
    estimator = Pipeline([("scaler", StandardScaler()), ("clf", LogisticRegression())])
    return estimator.fit(X_train, y_train), X_test, y_test


@pytest.fixture
def regression_data():
    """Create a regression dataset and return fitted estimator and data."""
    X, y = make_regression(random_state=42)
    X_train, X_test, y_train, y_test = train_test_split(
        X, y, test_size=0.2, random_state=42
    )
    return LinearRegression().fit(X_train, y_train), X_test, y_test


@pytest.fixture
def regression_multioutput_data():
    """Create a regression dataset and return fitted estimator and data."""
    X, y = make_regression(n_targets=2, random_state=42)
    X_train, X_test, y_train, y_test = train_test_split(
        X, y, test_size=0.2, random_state=42
    )
    return LinearRegression().fit(X_train, y_train), X_test, y_test


def test_check_supported_estimator():
    """Test the behaviour of `_check_supported_estimator`."""

    class MockParent:
        def __init__(self, estimator):
            self.estimator_ = estimator

    class MockAccessor:
        def __init__(self, parent):
            self._parent = parent

    parent = MockParent(LogisticRegression())
    accessor = MockAccessor(parent)
    check = _check_supported_estimator((LogisticRegression,))
    assert check(accessor)

    pipeline = Pipeline([("clf", LogisticRegression())])
    parent = MockParent(pipeline)
    accessor = MockAccessor(parent)
    assert check(accessor)

    parent = MockParent(RandomForestClassifier())
    accessor = MockAccessor(parent)
    err_msg = (
        "The RandomForestClassifier estimator is not supported by the function called."
    )
    with pytest.raises(AttributeError, match=err_msg):
        check(accessor)


########################################################################################
# Check the general behaviour of the report
########################################################################################


@pytest.mark.parametrize("fit", [True, "auto"])
def test_estimator_not_fitted(fit):
    """Test that an error is raised when trying to create a report from an unfitted
    estimator and no data are provided to fit the estimator.
    """
    estimator = LinearRegression()
    err_msg = "The training data is required to fit the estimator. "
    with pytest.raises(ValueError, match=err_msg):
        EstimatorReport(estimator, fit=fit)


@pytest.mark.parametrize("fit", [True, "auto"])
def test_estimator_report_from_unfitted_estimator(fit):
    """Check the general behaviour of passing an unfitted estimator and training
    data."""
    X, y = make_regression(random_state=42)
    X_train, X_test, y_train, y_test = train_test_split(X, y, random_state=42)
    estimator = LinearRegression()
    report = EstimatorReport(
        estimator,
        fit=fit,
        X_train=X_train,
        y_train=y_train,
        X_test=X_test,
        y_test=y_test,
    )

    check_is_fitted(report.estimator_)
    assert report.estimator_ is not estimator  # the estimator should be cloned

    assert report.X_train is X_train
    assert report.y_train is y_train
    assert report.X_test is X_test
    assert report.y_test is y_test

    err_msg = "attribute is immutable"
    with pytest.raises(AttributeError, match=err_msg):
        report.estimator_ = LinearRegression()
    with pytest.raises(AttributeError, match=err_msg):
        report.X_train = X_train
    with pytest.raises(AttributeError, match=err_msg):
        report.y_train = y_train


@pytest.mark.parametrize("fit", [False, "auto"])
def test_estimator_report_from_fitted_estimator(binary_classification_data, fit):
    """Check the general behaviour of passing an already fitted estimator without
    refitting it."""
    estimator, X, y = binary_classification_data
    report = EstimatorReport(estimator, fit=fit, X_test=X, y_test=y)

    check_is_fitted(report.estimator_)
    assert isinstance(report.estimator_, RandomForestClassifier)
    assert report.X_train is None
    assert report.y_train is None
    assert report.X_test is X
    assert report.y_test is y

    err_msg = "attribute is immutable"
    with pytest.raises(AttributeError, match=err_msg):
        report.estimator_ = LinearRegression()
    with pytest.raises(AttributeError, match=err_msg):
        report.X_train = X
    with pytest.raises(AttributeError, match=err_msg):
        report.y_train = y


def test_estimator_report_from_fitted_pipeline(binary_classification_data_pipeline):
    """Check the general behaviour of passing an already fitted pipeline without
    refitting it.
    """
    estimator, X, y = binary_classification_data_pipeline
    report = EstimatorReport(estimator, X_test=X, y_test=y)

    check_is_fitted(report.estimator_)
    assert isinstance(report.estimator_, Pipeline)
    assert report.estimator_name_ == estimator[-1].__class__.__name__
    assert report.X_train is None
    assert report.y_train is None
    assert report.X_test is X
    assert report.y_test is y


def test_estimator_report_invalidate_cache_data(binary_classification_data):
    """Check that we invalidate the cache when the data is changed."""
    estimator, X_test, y_test = binary_classification_data
    report = EstimatorReport(estimator, X_test=X_test, y_test=y_test)

    for attribute in ("X_test", "y_test"):
        report._cache["mocking"] = "mocking"  # mock writing to cache
        setattr(report, attribute, None)
        assert report._cache == {}


@pytest.mark.parametrize(
    "Estimator, X_test, y_test, supported_plot_methods, not_supported_plot_methods",
    [
        (
            RandomForestClassifier(),
            *make_classification(random_state=42),
            ["roc", "precision_recall"],
            ["prediction_error"],
        ),
        (
            RandomForestClassifier(),
            *make_classification(n_classes=3, n_clusters_per_class=1, random_state=42),
            ["roc", "precision_recall"],
            ["prediction_error"],
        ),
        (
            LinearRegression(),
            *make_regression(random_state=42),
            ["prediction_error"],
            ["roc", "precision_recall"],
        ),
    ],
)
def test_estimator_report_check_support_plot(
    Estimator, X_test, y_test, supported_plot_methods, not_supported_plot_methods
):
    """Check that the available plot methods are correctly registered."""
    estimator = Estimator.fit(X_test, y_test)
    report = EstimatorReport(estimator, X_test=X_test, y_test=y_test)

    for supported_plot_method in supported_plot_methods:
        assert hasattr(report.metrics, supported_plot_method)

    for not_supported_plot_method in not_supported_plot_methods:
        assert not hasattr(report.metrics, not_supported_plot_method)


def test_estimator_report_help(capsys, binary_classification_data):
    """Check that the help method writes to the console."""
    estimator, X_test, y_test = binary_classification_data
    report = EstimatorReport(estimator, X_test=X_test, y_test=y_test)

    report.help()
    captured = capsys.readouterr()
    assert f"Tools to diagnose estimator {estimator.__class__.__name__}" in captured.out

    # Check that we have a line with accuracy and the arrow associated with it
    assert re.search(
        r"\.accuracy\([^)]*\).*\(↗︎\).*-.*accuracy", captured.out, re.MULTILINE
    )


def test_estimator_report_repr(binary_classification_data):
    """Check that __repr__ returns a string starting with the expected prefix."""
    estimator, X_test, y_test = binary_classification_data
    report = EstimatorReport(estimator, X_test=X_test, y_test=y_test)

    repr_str = repr(report)
    assert "EstimatorReport" in repr_str


@pytest.mark.parametrize(
    "fixture_name, pass_train_data, expected_n_keys",
    [
        ("binary_classification_data", True, 8),
        ("binary_classification_data_svc", True, 8),
        ("multiclass_classification_data", True, 10),
        ("regression_data", True, 2),
        ("binary_classification_data", False, 4),
        ("binary_classification_data_svc", False, 4),
        ("multiclass_classification_data", False, 5),
        ("regression_data", False, 1),
    ],
)
@pytest.mark.parametrize("n_jobs", [1, 2])
def test_estimator_report_cache_predictions(
    request, fixture_name, pass_train_data, expected_n_keys, n_jobs
):
    """Check that calling cache_predictions fills the cache."""
    estimator, X_test, y_test = request.getfixturevalue(fixture_name)
    if pass_train_data:
        report = EstimatorReport(
            estimator, X_train=X_test, y_train=y_test, X_test=X_test, y_test=y_test
        )
    else:
        report = EstimatorReport(estimator, X_test=X_test, y_test=y_test)

    assert report._cache == {}
    report.cache_predictions(n_jobs=n_jobs)
    assert len(report._cache) == expected_n_keys
    assert report._cache != {}
    stored_cache = deepcopy(report._cache)
    report.cache_predictions(n_jobs=n_jobs)
    # check that the keys are exactly the same
    assert report._cache.keys() == stored_cache.keys()


def test_estimator_report_pickle(binary_classification_data):
    """Check that we can pickle an estimator report.

    In particular, the progress bar from rich are pickable, therefore we trigger
    the progress bar to be able to test that the progress bar is pickable.
    """
    estimator, X_test, y_test = binary_classification_data
    report = EstimatorReport(estimator, X_test=X_test, y_test=y_test)
    report.cache_predictions()

    with BytesIO() as stream:
        joblib.dump(report, stream)
<<<<<<< HEAD


def test_estimator_report_flat_index(binary_classification_data):
    """Check that the index is flattened when `flat_index` is True.

    Since `pos_label` is None, then by default a MultiIndex would be returned.
    Here, we force to have a single-index by passing `flat_index=True`.
    """
    estimator, X_test, y_test = binary_classification_data
    report = EstimatorReport(estimator, X_test=X_test, y_test=y_test)
    result = report.metrics.report_metrics(flat_index=True)
    assert result.shape == (6, 1)
    assert isinstance(result.index, pd.Index)
    assert result.index.tolist() == [
        "precision_(↗︎)_0",
        "precision_(↗︎)_1",
        "recall_(↗︎)_0",
        "recall_(↗︎)_1",
        "roc_auc_(↗︎)",
        "brier_score_(↘︎)",
    ]
    assert result.columns.tolist() == ["RandomForestClassifier"]
=======
>>>>>>> 3781d4d9


########################################################################################
# Check the plot methods
########################################################################################


def test_estimator_report_plot_roc(binary_classification_data):
    """Check that the ROC plot method works."""
    estimator, X_test, y_test = binary_classification_data
    report = EstimatorReport(estimator, X_test=X_test, y_test=y_test)
    assert isinstance(report.metrics.roc(), RocCurveDisplay)


@pytest.mark.parametrize("display", ["roc", "precision_recall"])
def test_estimator_report_display_binary_classification(
    pyplot, binary_classification_data, display
):
    """General behaviour of the function creating display on binary classification."""
    estimator, X_test, y_test = binary_classification_data
    report = EstimatorReport(estimator, X_test=X_test, y_test=y_test)
    assert hasattr(report.metrics, display)
    display_first_call = getattr(report.metrics, display)()
    assert report._cache != {}
    display_second_call = getattr(report.metrics, display)()
    assert display_first_call is display_second_call


@pytest.mark.parametrize("display", ["prediction_error"])
def test_estimator_report_display_regression(pyplot, regression_data, display):
    """General behaviour of the function creating display on regression."""
    estimator, X_test, y_test = regression_data
    report = EstimatorReport(estimator, X_test=X_test, y_test=y_test)
    assert hasattr(report.metrics, display)
    display_first_call = getattr(report.metrics, display)()
    assert report._cache != {}
    display_second_call = getattr(report.metrics, display)()
    assert display_first_call is display_second_call


@pytest.mark.parametrize("display", ["roc", "precision_recall"])
def test_estimator_report_display_binary_classification_external_data(
    pyplot, binary_classification_data, display
):
    """General behaviour of the function creating display on binary classification
    when passing external data.
    """
    estimator, X_test, y_test = binary_classification_data
    report = EstimatorReport(estimator)
    assert hasattr(report.metrics, display)
    display_first_call = getattr(report.metrics, display)(
        data_source="X_y", X=X_test, y=y_test
    )
    assert report._cache != {}
    display_second_call = getattr(report.metrics, display)(
        data_source="X_y", X=X_test, y=y_test
    )
    assert display_first_call is display_second_call


@pytest.mark.parametrize("display", ["prediction_error"])
def test_estimator_report_display_regression_external_data(
    pyplot, regression_data, display
):
    """General behaviour of the function creating display on regression when passing
    external data.
    """
    estimator, X_test, y_test = regression_data
    report = EstimatorReport(estimator)
    assert hasattr(report.metrics, display)
    display_first_call = getattr(report.metrics, display)(
        data_source="X_y", X=X_test, y=y_test
    )
    assert report._cache != {}
    display_second_call = getattr(report.metrics, display)(
        data_source="X_y", X=X_test, y=y_test
    )
    assert display_first_call is display_second_call


@pytest.mark.parametrize("display", ["roc", "precision_recall"])
def test_estimator_report_display_binary_classification_switching_data_source(
    pyplot, binary_classification_data, display
):
    """Check that we don't hit the cache when switching the data source."""
    estimator, X_test, y_test = binary_classification_data
    report = EstimatorReport(
        estimator, X_train=X_test, y_train=y_test, X_test=X_test, y_test=y_test
    )
    assert hasattr(report.metrics, display)
    display_first_call = getattr(report.metrics, display)(data_source="test")
    assert report._cache != {}
    display_second_call = getattr(report.metrics, display)(data_source="train")
    assert display_first_call is not display_second_call
    display_third_call = getattr(report.metrics, display)(
        data_source="X_y", X=X_test, y=y_test
    )
    assert display_first_call is not display_third_call
    assert display_second_call is not display_third_call


@pytest.mark.parametrize("display", ["prediction_error"])
def test_estimator_report_display_regression_switching_data_source(
    pyplot, regression_data, display
):
    """Check that we don't hit the cache when switching the data source."""
    estimator, X_test, y_test = regression_data
    report = EstimatorReport(
        estimator, X_train=X_test, y_train=y_test, X_test=X_test, y_test=y_test
    )
    assert hasattr(report.metrics, display)
    display_first_call = getattr(report.metrics, display)(data_source="test")
    assert report._cache != {}
    display_second_call = getattr(report.metrics, display)(data_source="train")
    assert display_first_call is not display_second_call
    display_third_call = getattr(report.metrics, display)(
        data_source="X_y", X=X_test, y=y_test
    )
    assert display_first_call is not display_third_call
    assert display_second_call is not display_third_call


########################################################################################
# Check the metrics methods
########################################################################################


def test_estimator_report_metrics_help(capsys, binary_classification_data):
    """Check that the help method writes to the console."""
    estimator, X_test, y_test = binary_classification_data
    report = EstimatorReport(estimator, X_test=X_test, y_test=y_test)

    report.metrics.help()
    captured = capsys.readouterr()
    assert "Available metrics methods" in captured.out


def test_estimator_report_metrics_repr(binary_classification_data):
    """Check that __repr__ returns a string starting with the expected prefix."""
    estimator, X_test, y_test = binary_classification_data
    report = EstimatorReport(estimator, X_test=X_test, y_test=y_test)

    repr_str = repr(report.metrics)
    assert "skore.EstimatorReport.metrics" in repr_str
    assert "report.metrics.help()" in repr_str


@pytest.mark.parametrize("metric", ["accuracy", "brier_score", "roc_auc", "log_loss"])
def test_estimator_report_metrics_binary_classification(
    binary_classification_data, metric
):
    """Check the behaviour of the metrics methods available for binary
    classification.
    """
    estimator, X_test, y_test = binary_classification_data
    report = EstimatorReport(estimator, X_test=X_test, y_test=y_test)
    assert hasattr(report.metrics, metric)
    result = getattr(report.metrics, metric)()
    assert isinstance(result, float)
    # check that we hit the cache
    result_with_cache = getattr(report.metrics, metric)()
    assert result == pytest.approx(result_with_cache)

    # check that something was written to the cache
    assert report._cache != {}
    report.clear_cache()

    # check that passing using data outside from the report works and that we they
    # don't come from the cache
    result_external_data = getattr(report.metrics, metric)(
        data_source="X_y", X=X_test, y=y_test
    )
    assert isinstance(result_external_data, float)
    assert result == pytest.approx(result_external_data)
    assert report._cache != {}


@pytest.mark.parametrize("metric", ["precision", "recall"])
def test_estimator_report_metrics_binary_classification_pr(
    binary_classification_data, metric
):
    """Check the behaviour of the precision and recall metrics available for binary
    classification.
    """
    estimator, X_test, y_test = binary_classification_data
    report = EstimatorReport(estimator, X_test=X_test, y_test=y_test)
    assert hasattr(report.metrics, metric)
    result = getattr(report.metrics, metric)()
    assert isinstance(result, dict)
    # check that we hit the cache
    result_with_cache = getattr(report.metrics, metric)()
    assert result == result_with_cache

    # check that something was written to the cache
    assert report._cache != {}
    report.clear_cache()

    # check that passing using data outside from the report works and that we they
    # don't come from the cache
    result_external_data = getattr(report.metrics, metric)(
        data_source="X_y", X=X_test, y=y_test
    )
    assert isinstance(result_external_data, dict)
    assert result == result_external_data
    assert report._cache != {}


@pytest.mark.parametrize("metric", ["r2", "rmse"])
def test_estimator_report_metrics_regression(regression_data, metric):
    """Check the behaviour of the metrics methods available for regression."""
    estimator, X_test, y_test = regression_data
    report = EstimatorReport(estimator, X_test=X_test, y_test=y_test)
    assert hasattr(report.metrics, metric)
    result = getattr(report.metrics, metric)()
    assert isinstance(result, float)
    # check that we hit the cache
    result_with_cache = getattr(report.metrics, metric)()
    assert result == pytest.approx(result_with_cache)

    # check that something was written to the cache
    assert report._cache != {}
    report.clear_cache()

    # check that passing using data outside from the report works and that we they
    # don't come from the cache
    result_external_data = getattr(report.metrics, metric)(
        data_source="X_y", X=X_test, y=y_test
    )
    assert isinstance(result_external_data, float)
    assert result == pytest.approx(result_external_data)
    assert report._cache != {}


def _normalize_metric_name(column):
    """Helper to normalize the metric name present in a pandas column that could be
    a multi-index or single-index."""
    # if we have a multi-index, then the metric name is on level 0
    s = column[0] if isinstance(column, tuple) else column
    # Remove spaces and underscores
    return re.sub(r"[^a-zA-Z]", "", s.lower())


def _check_results_report_metrics(result, expected_metrics, expected_nb_stats):
    assert isinstance(result, pd.DataFrame)
    assert len(result.index) == expected_nb_stats

    normalized_expected = {
        _normalize_metric_name(metric) for metric in expected_metrics
    }
    for column in result.index:
        normalized_column = _normalize_metric_name(column)
        matches = [
            metric for metric in normalized_expected if metric == normalized_column
        ]
        assert len(matches) == 1, (
            f"No match found for column '{column}' in expected metrics: "
            f" {expected_metrics}"
        )


@pytest.mark.parametrize("pos_label, nb_stats", [(None, 2), (1, 1)])
@pytest.mark.parametrize("data_source", ["test", "X_y"])
def test_estimator_report_report_metrics_binary(
    binary_classification_data,
    binary_classification_data_svc,
    pos_label,
    nb_stats,
    data_source,
):
    """Check the behaviour of the `report_metrics` method with binary
    classification. We test both with an SVC that does not support `predict_proba` and a
    RandomForestClassifier that does.
    """
    estimator, X_test, y_test = binary_classification_data
    report = EstimatorReport(estimator, X_test=X_test, y_test=y_test)
    kwargs = {"X": X_test, "y": y_test} if data_source == "X_y" else {}
    result = report.metrics.report_metrics(
        pos_label=pos_label, data_source=data_source, **kwargs
    )
    assert "Favorability" not in result.columns
    expected_metrics = ("precision", "recall", "roc_auc", "brier_score")
    # depending on `pos_label`, we report a stats for each class or not for
    # precision and recall
    expected_nb_stats = 2 * nb_stats + 2
    _check_results_report_metrics(result, expected_metrics, expected_nb_stats)

    # Repeat the same experiment where we the target labels are not [0, 1] but
    # ["neg", "pos"]. We check that we don't get any error.
    target_names = np.array(["neg", "pos"], dtype=object)
    pos_label_name = target_names[pos_label] if pos_label is not None else pos_label
    y_test = target_names[y_test]
    estimator = clone(estimator).fit(X_test, y_test)
    report = EstimatorReport(estimator, X_test=X_test, y_test=y_test)
    kwargs = {"X": X_test, "y": y_test} if data_source == "X_y" else {}
    result = report.metrics.report_metrics(
        pos_label=pos_label_name, data_source=data_source, **kwargs
    )
    expected_metrics = ("precision", "recall", "roc_auc", "brier_score")
    # depending on `pos_label`, we report a stats for each class or not for
    # precision and recall
    expected_nb_stats = 2 * nb_stats + 2
    _check_results_report_metrics(result, expected_metrics, expected_nb_stats)

    estimator, X_test, y_test = binary_classification_data_svc
    report = EstimatorReport(estimator, X_test=X_test, y_test=y_test)
    kwargs = {"X": X_test, "y": y_test} if data_source == "X_y" else {}
    result = report.metrics.report_metrics(
        pos_label=pos_label, data_source=data_source, **kwargs
    )
    expected_metrics = ("precision", "recall", "roc_auc")
    # depending on `pos_label`, we report a stats for each class or not for
    # precision and recall
    expected_nb_stats = 2 * nb_stats + 1
    _check_results_report_metrics(result, expected_metrics, expected_nb_stats)


@pytest.mark.parametrize("data_source", ["test", "X_y"])
def test_estimator_report_report_metrics_multiclass(
    multiclass_classification_data, multiclass_classification_data_svc, data_source
):
    """Check the behaviour of the `report_metrics` method with multiclass
    classification.
    """
    estimator, X_test, y_test = multiclass_classification_data
    report = EstimatorReport(estimator, X_test=X_test, y_test=y_test)
    kwargs = {"X": X_test, "y": y_test} if data_source == "X_y" else {}
    result = report.metrics.report_metrics(data_source=data_source, **kwargs)
    assert "Favorability" not in result.columns
    expected_metrics = ("precision", "recall", "roc_auc", "log_loss")
    # since we are not averaging by default, we report 3 statistics for
    # precision, recall and roc_auc
    expected_nb_stats = 3 * 3 + 1
    _check_results_report_metrics(result, expected_metrics, expected_nb_stats)

    estimator, X_test, y_test = multiclass_classification_data_svc
    report = EstimatorReport(estimator, X_test=X_test, y_test=y_test)
    kwargs = {"X": X_test, "y": y_test} if data_source == "X_y" else {}
    result = report.metrics.report_metrics(data_source=data_source, **kwargs)
    expected_metrics = ("precision", "recall")
    # since we are not averaging by default, we report 3 statistics for
    # precision and recall
    expected_nb_stats = 3 * 2
    _check_results_report_metrics(result, expected_metrics, expected_nb_stats)


@pytest.mark.parametrize("data_source", ["test", "X_y"])
def test_estimator_report_report_metrics_regression(regression_data, data_source):
    """Check the behaviour of the `report_metrics` method with regression."""
    estimator, X_test, y_test = regression_data
    kwargs = {"X": X_test, "y": y_test} if data_source == "X_y" else {}
    report = EstimatorReport(estimator, X_test=X_test, y_test=y_test)
    result = report.metrics.report_metrics(data_source=data_source, **kwargs)
    assert "Favorability" not in result.columns
    expected_metrics = ("r2", "rmse")
    _check_results_report_metrics(result, expected_metrics, len(expected_metrics))


def test_estimator_report_report_metrics_scoring_kwargs(
    regression_multioutput_data, multiclass_classification_data
):
    """Check the behaviour of the `report_metrics` method with scoring kwargs."""
    estimator, X_test, y_test = regression_multioutput_data
    report = EstimatorReport(estimator, X_test=X_test, y_test=y_test)
    assert hasattr(report.metrics, "report_metrics")
    result = report.metrics.report_metrics(scoring_kwargs={"multioutput": "raw_values"})
    assert result.shape == (4, 1)
    assert isinstance(result.index, pd.MultiIndex)
    assert result.index.names == ["Metric", "Output"]

    estimator, X_test, y_test = multiclass_classification_data
    report = EstimatorReport(estimator, X_test=X_test, y_test=y_test)
    assert hasattr(report.metrics, "report_metrics")
    result = report.metrics.report_metrics(scoring_kwargs={"average": None})
    assert result.shape == (10, 1)
    assert isinstance(result.index, pd.MultiIndex)
    assert result.index.names == ["Metric", "Label / Average"]


@pytest.mark.parametrize(
    "fixture_name, scoring_names, expected_columns",
    [
        ("regression_data", ["R2", "RMSE"], ["R2", "RMSE"]),
        (
            "multiclass_classification_data",
            ["Precision", "Recall", "ROC AUC", "Log Loss"],
            [
                "Precision",
                "Precision",
                "Precision",
                "Recall",
                "Recall",
                "Recall",
                "ROC AUC",
                "ROC AUC",
                "ROC AUC",
                "Log Loss",
            ],
        ),
    ],
)
def test_estimator_report_report_metrics_overwrite_scoring_names(
    request, fixture_name, scoring_names, expected_columns
):
    """Test that we can overwrite the scoring names in report_metrics."""
    estimator, X_test, y_test = request.getfixturevalue(fixture_name)
    report = EstimatorReport(estimator, X_test=X_test, y_test=y_test)
    result = report.metrics.report_metrics(scoring_names=scoring_names)
    assert result.shape == (len(expected_columns), 1)

    # Get level 0 names if MultiIndex, otherwise get column names
    result_index = (
        result.index.get_level_values(0).tolist()
        if isinstance(result.index, pd.MultiIndex)
        else result.index.tolist()
    )
    assert result_index == expected_columns


def test_estimator_report_report_metrics_indicator_favorability(
    binary_classification_data,
):
    """Check that the behaviour of `indicator_favorability` is correct."""
    estimator, X_test, y_test = binary_classification_data
    report = EstimatorReport(estimator, X_test=X_test, y_test=y_test)
    result = report.metrics.report_metrics(indicator_favorability=True)
    assert "Favorability" in result.columns
    indicator = result["Favorability"]
    assert indicator["Precision"].tolist() == ["(↗︎)", "(↗︎)"]
    assert indicator["Recall"].tolist() == ["(↗︎)", "(↗︎)"]
    assert indicator["ROC AUC"].tolist() == ["(↗︎)"]
    assert indicator["Brier score"].tolist() == ["(↘︎)"]


def test_estimator_report_interaction_cache_metrics(regression_multioutput_data):
    """Check that the cache take into account the 'kwargs' of a metric."""
    estimator, X_test, y_test = regression_multioutput_data
    report = EstimatorReport(estimator, X_test=X_test, y_test=y_test)

    # The underlying metrics will call `_compute_metric_scores` that take some arbitrary
    # kwargs apart from `pos_label`. Let's pass an arbitrary kwarg and make sure it is
    # part of the cache.
    multioutput = "raw_values"
    result_r2_raw_values = report.metrics.r2(multioutput=multioutput)
    should_raise = True
    for cached_key in report._cache:
        if any(item == multioutput for item in cached_key):
            should_raise = False
            break
    assert (
        not should_raise
    ), f"The value {multioutput} should be stored in one of the cache keys"
    assert result_r2_raw_values.shape == (2,)

    multioutput = "uniform_average"
    result_r2_uniform_average = report.metrics.r2(multioutput=multioutput)
    should_raise = True
    for cached_key in report._cache:
        if any(item == multioutput for item in cached_key):
            should_raise = False
            break
    assert (
        not should_raise
    ), f"The value {multioutput} should be stored in one of the cache keys"
    assert isinstance(result_r2_uniform_average, float)


def test_estimator_report_custom_metric(regression_data):
    """Check the behaviour of the `custom_metric` computation in the report."""
    estimator, X_test, y_test = regression_data
    report = EstimatorReport(estimator, X_test=X_test, y_test=y_test)

    def custom_metric(y_true, y_pred, threshold=0.5):
        residuals = y_true - y_pred
        return np.mean(np.where(residuals < threshold, residuals, 1))

    threshold = 1
    result = report.metrics.custom_metric(
        metric_function=custom_metric,
        response_method="predict",
        threshold=threshold,
    )
    should_raise = True
    for cached_key in report._cache:
        if any(item == threshold for item in cached_key):
            should_raise = False
            break
    assert (
        not should_raise
    ), f"The value {threshold} should be stored in one of the cache keys"

    assert isinstance(result, float)
    assert result == pytest.approx(
        custom_metric(y_test, estimator.predict(X_test), threshold)
    )

    threshold = 100
    result = report.metrics.custom_metric(
        metric_function=custom_metric,
        response_method="predict",
        threshold=threshold,
    )
    should_raise = True
    for cached_key in report._cache:
        if any(item == threshold for item in cached_key):
            should_raise = False
            break
    assert (
        not should_raise
    ), f"The value {threshold} should be stored in one of the cache keys"

    assert isinstance(result, float)
    assert result == pytest.approx(
        custom_metric(y_test, estimator.predict(X_test), threshold)
    )


@pytest.mark.parametrize("scoring", ["public_metric", "_private_metric"])
def test_estimator_report_report_metrics_error_scoring_strings(
    regression_data, scoring
):
    """Check that we raise an error if a scoring string is not a valid metric."""
    estimator, X_test, y_test = regression_data
    report = EstimatorReport(estimator, X_test=X_test, y_test=y_test)
    err_msg = re.escape(f"Invalid metric: {scoring!r}.")
    with pytest.raises(ValueError, match=err_msg):
        report.metrics.report_metrics(scoring=[scoring])


def test_estimator_report_custom_function_kwargs_numpy_array(regression_data):
    """Check that we are able to store a hash of a numpy array in the cache when they
    are passed as kwargs.
    """
    estimator, X_test, y_test = regression_data
    report = EstimatorReport(estimator, X_test=X_test, y_test=y_test)
    weights = np.ones_like(y_test) * 2
    hash_weights = joblib.hash(weights)

    def custom_metric(y_true, y_pred, some_weights):
        return np.mean((y_true - y_pred) * some_weights)

    result = report.metrics.custom_metric(
        metric_function=custom_metric,
        response_method="predict",
        some_weights=weights,
    )
    should_raise = True
    for cached_key in report._cache:
        if any(item == hash_weights for item in cached_key):
            should_raise = False
            break
    assert (
        not should_raise
    ), "The hash of the weights should be stored in one of the cache keys"

    assert isinstance(result, float)
    assert result == pytest.approx(
        custom_metric(y_test, estimator.predict(X_test), weights)
    )


def test_estimator_report_report_metrics_with_custom_metric(regression_data):
    """Check that we can pass a custom metric with specific kwargs into
    `report_metrics`."""
    estimator, X_test, y_test = regression_data
    report = EstimatorReport(estimator, X_test=X_test, y_test=y_test)
    weights = np.ones_like(y_test) * 2

    def custom_metric(y_true, y_pred, some_weights):
        return np.mean((y_true - y_pred) * some_weights)

    result = report.metrics.report_metrics(
        scoring=["r2", custom_metric],
        scoring_kwargs={"some_weights": weights, "response_method": "predict"},
    )
    assert result.shape == (2, 1)
    np.testing.assert_allclose(
        result.to_numpy(),
        [
            [r2_score(y_test, estimator.predict(X_test))],
            [custom_metric(y_test, estimator.predict(X_test), weights)],
        ],
    )


def test_estimator_report_report_metrics_with_scorer(regression_data):
    """Check that we can pass scikit-learn scorer with different parameters to
    the `report_metrics` method."""
    estimator, X_test, y_test = regression_data
    report = EstimatorReport(estimator, X_test=X_test, y_test=y_test)
    weights = np.ones_like(y_test) * 2

    def custom_metric(y_true, y_pred, some_weights):
        return np.mean((y_true - y_pred) * some_weights)

    median_absolute_error_scorer = make_scorer(
        median_absolute_error, response_method="predict"
    )
    custom_metric_scorer = make_scorer(
        custom_metric, response_method="predict", some_weights=weights
    )
    result = report.metrics.report_metrics(
        scoring=[r2_score, median_absolute_error_scorer, custom_metric_scorer],
        scoring_kwargs={"response_method": "predict"},  # only dispatched to r2_score
    )
    assert result.shape == (3, 1)
    np.testing.assert_allclose(
        result.to_numpy(),
        [
            [r2_score(y_test, estimator.predict(X_test))],
            [median_absolute_error(y_test, estimator.predict(X_test))],
            [custom_metric(y_test, estimator.predict(X_test), weights)],
        ],
    )


def test_estimator_report_custom_metric_compatible_estimator(
    binary_classification_data,
):
    """Check that the estimator report still works if an estimator has a compatible
    scikit-learn API.
    """
    _, X_test, y_test = binary_classification_data

    class CompatibleEstimator:
        """Estimator exposing only a predict method but it should be enough for the
        reports.
        """

        def fit(self, X, y):
            self.fitted_ = True
            return self

        def predict(self, X):
            return np.ones(X.shape[0])

    estimator = CompatibleEstimator()
    report = EstimatorReport(estimator, fit=False, X_test=X_test, y_test=y_test)
    result = report.metrics.custom_metric(
        metric_function=lambda y_true, y_pred: 1,
        response_method="predict",
    )
    assert isinstance(result, Real)
    assert result == pytest.approx(1)


@pytest.mark.parametrize(
    "scorer, pos_label",
    [
        (
            make_scorer(
                f1_score, response_method="predict", average="macro", pos_label=1
            ),
            1,
        ),
        (
            make_scorer(
                f1_score, response_method="predict", average="macro", pos_label=1
            ),
            None,
        ),
        (make_scorer(f1_score, response_method="predict", average="macro"), 1),
    ],
)
def test_estimator_report_report_metrics_with_scorer_binary_classification(
    binary_classification_data, scorer, pos_label
):
    """Check that we can pass scikit-learn scorer with different parameters to
    the `report_metrics` method.

    We also check that we can pass `pos_label` whether to the scorer or to the
    `report_metrics` method or consistently to both.
    """
    estimator, X_test, y_test = binary_classification_data
    report = EstimatorReport(estimator, X_test=X_test, y_test=y_test)

    result = report.metrics.report_metrics(
        scoring=["accuracy", accuracy_score, scorer],
    )
    assert result.shape == (3, 1)
    np.testing.assert_allclose(
        result.to_numpy(),
        [
            [accuracy_score(y_test, estimator.predict(X_test))],
            [accuracy_score(y_test, estimator.predict(X_test))],
            [f1_score(y_test, estimator.predict(X_test), average="macro", pos_label=1)],
        ],
    )


def test_estimator_report_report_metrics_with_scorer_pos_label_error(
    binary_classification_data,
):
    """Check that we raise an error when pos_label is passed both in the scorer and
    globally conducting to a mismatch."""
    estimator, X_test, y_test = binary_classification_data
    report = EstimatorReport(estimator, X_test=X_test, y_test=y_test)

    f1_scorer = make_scorer(
        f1_score, response_method="predict", average="macro", pos_label=1
    )
    err_msg = re.escape(
        "`pos_label` is passed both in the scorer and to the `report_metrics` method."
    )
    with pytest.raises(ValueError, match=err_msg):
        report.metrics.report_metrics(scoring=[f1_scorer], pos_label=0)


def test_estimator_report_report_metrics_invalid_metric_type(regression_data):
    """Check that we raise the expected error message if an invalid metric is passed."""
    estimator, X_test, y_test = regression_data
    report = EstimatorReport(estimator, X_test=X_test, y_test=y_test)

    err_msg = re.escape("Invalid type of metric: <class 'int'> for 1")
    with pytest.raises(ValueError, match=err_msg):
        report.metrics.report_metrics(scoring=[1])


def test_estimator_report_get_X_y_and_data_source_hash_error():
    """Check that we raise the proper error in `get_X_y_and_use_cache`."""
    X, y = make_classification(n_classes=2, random_state=42)
    X_train, X_test, y_train, y_test = train_test_split(X, y, random_state=42)

    estimator = LogisticRegression().fit(X_train, y_train)
    report = EstimatorReport(estimator)

    err_msg = re.escape(
        "Invalid data source: unknown. Possible values are: " "test, train, X_y."
    )
    with pytest.raises(ValueError, match=err_msg):
        report.metrics.log_loss(data_source="unknown")

    for data_source in ("train", "test"):
        err_msg = re.escape(
            f"No {data_source} data (i.e. X_{data_source} and y_{data_source}) were "
            f"provided when creating the report. Please provide the {data_source} "
            "data either when creating the report or by setting data_source to "
            "'X_y' and providing X and y."
        )
        with pytest.raises(ValueError, match=err_msg):
            report.metrics.log_loss(data_source=data_source)

    report = EstimatorReport(
        estimator, X_train=X_train, y_train=y_train, X_test=X_test, y_test=y_test
    )

    for data_source in ("train", "test"):
        err_msg = f"X and y must be None when data_source is {data_source}."
        with pytest.raises(ValueError, match=err_msg):
            report.metrics.log_loss(data_source=data_source, X=X_test, y=y_test)

    err_msg = "X and y must be provided."
    with pytest.raises(ValueError, match=err_msg):
        report.metrics.log_loss(data_source="X_y")

    # FIXME: once we choose some basic metrics for clustering, then we don't need to
    # use `custom_metric` for them.
    estimator = KMeans().fit(X_train)
    report = EstimatorReport(estimator, X_test=X_test)
    err_msg = "X must be provided."
    with pytest.raises(ValueError, match=err_msg):
        report.metrics.custom_metric(
            rand_score, response_method="predict", data_source="X_y"
        )

    report = EstimatorReport(estimator)
    for data_source in ("train", "test"):
        err_msg = re.escape(
            f"No {data_source} data (i.e. X_{data_source}) were provided when "
            f"creating the report. Please provide the {data_source} data either "
            f"when creating the report or by setting data_source to 'X_y' and "
            f"providing X and y."
        )
        with pytest.raises(ValueError, match=err_msg):
            report.metrics.custom_metric(
                rand_score, response_method="predict", data_source=data_source
            )


@pytest.mark.parametrize("data_source", ("train", "test", "X_y"))
def test_estimator_report_get_X_y_and_data_source_hash(data_source):
    """Check the general behaviour of `get_X_y_and_use_cache`."""
    X, y = make_classification(n_classes=2, random_state=42)
    X_train, X_test, y_train, y_test = train_test_split(X, y, random_state=42)

    estimator = LogisticRegression()
    report = EstimatorReport(
        estimator, X_train=X_train, y_train=y_train, X_test=X_test, y_test=y_test
    )

    kwargs = {"X": X_test, "y": y_test} if data_source == "X_y" else {}
    X, y, data_source_hash = report.metrics._get_X_y_and_data_source_hash(
        data_source=data_source, **kwargs
    )

    if data_source == "train":
        assert X is X_train
        assert y is y_train
        assert data_source_hash is None
    elif data_source == "test":
        assert X is X_test
        assert y is y_test
        assert data_source_hash is None
    elif data_source == "X_y":
        assert X is X_test
        assert y is y_test
        assert data_source_hash == joblib.hash((X_test, y_test))


@pytest.mark.parametrize("prefit_estimator", [True, False])
def test_estimator_has_side_effects(prefit_estimator):
    """Re-fitting the estimator outside the EstimatorReport
    should not have an effect on the EstimatorReport's internal estimator."""
    X, y = make_classification(n_classes=2, random_state=42)
    X_train, X_test, y_train, y_test = train_test_split(X, y, random_state=42)

    estimator = LogisticRegression()
    if prefit_estimator:
        estimator.fit(X_train, y_train)

    report = EstimatorReport(
        estimator,
        X_train=X_train,
        X_test=X_test,
        y_train=y_train,
        y_test=y_test,
    )

    predictions_before = report.estimator_.predict_proba(X_test)
    estimator.fit(X_test, y_test)
    predictions_after = report.estimator_.predict_proba(X_test)
    np.testing.assert_array_equal(predictions_before, predictions_after)


def test_estimator_has_no_deep_copy():
    """Check that we raise a warning if the deep copy failed with a fitted
    estimator."""
    X, y = make_classification(n_classes=2, random_state=42)
    X_train, X_test, y_train, y_test = train_test_split(X, y, random_state=42)

    estimator = LogisticRegression()
    # Make it so deepcopy does not work
    estimator.__reduce_ex__ = None
    estimator.__reduce__ = None

    with pytest.warns(UserWarning, match="Deepcopy failed"):
        EstimatorReport(
            estimator,
            fit=False,
            X_train=X_train,
            X_test=X_test,
            y_train=y_train,
            y_test=y_test,
        )<|MERGE_RESOLUTION|>--- conflicted
+++ resolved
@@ -348,7 +348,6 @@
 
     with BytesIO() as stream:
         joblib.dump(report, stream)
-<<<<<<< HEAD
 
 
 def test_estimator_report_flat_index(binary_classification_data):
@@ -363,16 +362,14 @@
     assert result.shape == (6, 1)
     assert isinstance(result.index, pd.Index)
     assert result.index.tolist() == [
-        "precision_(↗︎)_0",
-        "precision_(↗︎)_1",
-        "recall_(↗︎)_0",
-        "recall_(↗︎)_1",
-        "roc_auc_(↗︎)",
-        "brier_score_(↘︎)",
+        "precision_0",
+        "precision_1",
+        "recall_0",
+        "recall_1",
+        "roc_auc",
+        "brier_score",
     ]
     assert result.columns.tolist() == ["RandomForestClassifier"]
-=======
->>>>>>> 3781d4d9
 
 
 ########################################################################################
