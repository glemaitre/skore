import re
from copy import deepcopy

import joblib
import numpy as np
import pandas as pd
import pytest
from sklearn.base import clone
from sklearn.cluster import KMeans
from sklearn.datasets import make_classification, make_regression
from sklearn.ensemble import RandomForestClassifier
from sklearn.linear_model import LinearRegression, LogisticRegression
from sklearn.metrics import (
    accuracy_score,
    f1_score,
    make_scorer,
    median_absolute_error,
    r2_score,
    rand_score,
)
from sklearn.model_selection import train_test_split
from sklearn.pipeline import Pipeline
from sklearn.preprocessing import StandardScaler
from sklearn.svm import SVC
from sklearn.utils.validation import check_is_fitted
from skore import EstimatorReport
from skore.sklearn._estimator.utils import _check_supported_estimator
from skore.sklearn._plot import RocCurveDisplay


@pytest.fixture
def binary_classification_data():
    """Create a binary classification dataset and return fitted estimator and data."""
    X, y = make_classification(random_state=42)
    X_train, X_test, y_train, y_test = train_test_split(
        X, y, test_size=0.2, random_state=42
    )
    return RandomForestClassifier().fit(X_train, y_train), X_test, y_test


@pytest.fixture
def binary_classification_data_svc():
    """Create a binary classification dataset and return fitted estimator and data.
    The estimator is a SVC that does not support `predict_proba`.
    """
    X, y = make_classification(random_state=42)
    X_train, X_test, y_train, y_test = train_test_split(
        X, y, test_size=0.2, random_state=42
    )
    return SVC().fit(X_train, y_train), X_test, y_test


@pytest.fixture
def multiclass_classification_data():
    """Create a multiclass classification dataset and return fitted estimator and
    data."""
    X, y = make_classification(
        n_classes=3, n_clusters_per_class=1, random_state=42, n_informative=10
    )
    X_train, X_test, y_train, y_test = train_test_split(
        X, y, test_size=0.2, random_state=42
    )
    return RandomForestClassifier().fit(X_train, y_train), X_test, y_test


@pytest.fixture
def multiclass_classification_data_svc():
    """Create a multiclass classification dataset and return fitted estimator and
    data. The estimator is a SVC that does not support `predict_proba`.
    """
    X, y = make_classification(
        n_classes=3, n_clusters_per_class=1, random_state=42, n_informative=10
    )
    X_train, X_test, y_train, y_test = train_test_split(
        X, y, test_size=0.2, random_state=42
    )
    return SVC().fit(X_train, y_train), X_test, y_test


@pytest.fixture
def binary_classification_data_pipeline():
    """Create a binary classification dataset and return fitted pipeline and data."""
    X, y = make_classification(random_state=42)
    X_train, X_test, y_train, y_test = train_test_split(
        X, y, test_size=0.2, random_state=42
    )
    estimator = Pipeline([("scaler", StandardScaler()), ("clf", LogisticRegression())])
    return estimator.fit(X_train, y_train), X_test, y_test


@pytest.fixture
def regression_data():
    """Create a regression dataset and return fitted estimator and data."""
    X, y = make_regression(random_state=42)
    X_train, X_test, y_train, y_test = train_test_split(
        X, y, test_size=0.2, random_state=42
    )
    return LinearRegression().fit(X_train, y_train), X_test, y_test


@pytest.fixture
def regression_multioutput_data():
    """Create a regression dataset and return fitted estimator and data."""
    X, y = make_regression(n_targets=2, random_state=42)
    X_train, X_test, y_train, y_test = train_test_split(
        X, y, test_size=0.2, random_state=42
    )
    return LinearRegression().fit(X_train, y_train), X_test, y_test


def test_check_supported_estimator():
    """Test the behaviour of `_check_supported_estimator`."""

    class MockParent:
        def __init__(self, estimator):
            self.estimator = estimator

    class MockAccessor:
        def __init__(self, parent):
            self._parent = parent

    parent = MockParent(LogisticRegression())
    accessor = MockAccessor(parent)
    check = _check_supported_estimator((LogisticRegression,))
    assert check(accessor)

    pipeline = Pipeline([("clf", LogisticRegression())])
    parent = MockParent(pipeline)
    accessor = MockAccessor(parent)
    assert check(accessor)

    parent = MockParent(RandomForestClassifier())
    accessor = MockAccessor(parent)
    err_msg = (
        "The RandomForestClassifier estimator is not supported by the function called."
    )
    with pytest.raises(AttributeError, match=err_msg):
        check(accessor)


########################################################################################
# Check the general behaviour of the report
########################################################################################


@pytest.mark.parametrize("fit", [True, "auto"])
def test_estimator_not_fitted(fit):
    """Test that an error is raised when trying to create a report from an unfitted
    estimator and no data are provided to fit the estimator.
    """
    estimator = LinearRegression()
    err_msg = "The training data is required to fit the estimator. "
    with pytest.raises(ValueError, match=err_msg):
        EstimatorReport(estimator, fit=fit)


@pytest.mark.parametrize("fit", [True, "auto"])
def test_estimator_report_from_unfitted_estimator(fit):
    """Check the general behaviour of passing an unfitted estimator and training
    data."""
    X, y = make_regression(random_state=42)
    X_train, X_test, y_train, y_test = train_test_split(X, y, random_state=42)
    estimator = LinearRegression()
    report = EstimatorReport(
        estimator,
        fit=fit,
        X_train=X_train,
        y_train=y_train,
        X_test=X_test,
        y_test=y_test,
    )

    check_is_fitted(report.estimator)
    assert report.estimator is not estimator  # the estimator should be cloned

    assert report.X_train is X_train
    assert report.y_train is y_train
    assert report.X_test is X_test
    assert report.y_test is y_test

    err_msg = "attribute is immutable"
    with pytest.raises(AttributeError, match=err_msg):
        report.estimator = LinearRegression()
    with pytest.raises(AttributeError, match=err_msg):
        report.X_train = X_train
    with pytest.raises(AttributeError, match=err_msg):
        report.y_train = y_train


@pytest.mark.parametrize("fit", [False, "auto"])
def test_estimator_report_from_fitted_estimator(binary_classification_data, fit):
    """Check the general behaviour of passing an already fitted estimator without
    refitting it."""
    estimator, X, y = binary_classification_data
    report = EstimatorReport(estimator, fit=fit, X_test=X, y_test=y)

    check_is_fitted(report.estimator)
    assert isinstance(report.estimator, RandomForestClassifier)
    assert report.X_train is None
    assert report.y_train is None
    assert report.X_test is X
    assert report.y_test is y

    err_msg = "attribute is immutable"
    with pytest.raises(AttributeError, match=err_msg):
        report.estimator = LinearRegression()
    with pytest.raises(AttributeError, match=err_msg):
        report.X_train = X
    with pytest.raises(AttributeError, match=err_msg):
        report.y_train = y


def test_estimator_report_from_fitted_pipeline(binary_classification_data_pipeline):
    """Check the general behaviour of passing an already fitted pipeline without
    refitting it.
    """
    estimator, X, y = binary_classification_data_pipeline
    report = EstimatorReport(estimator, X_test=X, y_test=y)

    check_is_fitted(report.estimator)
    assert isinstance(report.estimator, Pipeline)
    assert report.estimator_name == estimator[-1].__class__.__name__
    assert report.X_train is None
    assert report.y_train is None
    assert report.X_test is X
    assert report.y_test is y


def test_estimator_report_invalidate_cache_data(binary_classification_data):
    """Check that we invalidate the cache when the data is changed."""
    estimator, X_test, y_test = binary_classification_data
    report = EstimatorReport(estimator, X_test=X_test, y_test=y_test)

    for attribute in ("X_test", "y_test"):
        report._cache["mocking"] = "mocking"  # mock writing to cache
        setattr(report, attribute, None)
        assert report._cache == {}


@pytest.mark.parametrize(
    "Estimator, X_test, y_test, supported_plot_methods, not_supported_plot_methods",
    [
        (
            RandomForestClassifier(),
            *make_classification(random_state=42),
            ["roc", "precision_recall"],
            ["prediction_error"],
        ),
        (
            RandomForestClassifier(),
            *make_classification(n_classes=3, n_clusters_per_class=1, random_state=42),
            ["roc", "precision_recall"],
            ["prediction_error"],
        ),
        (
            LinearRegression(),
            *make_regression(random_state=42),
            ["prediction_error"],
            ["roc", "precision_recall"],
        ),
    ],
)
def test_estimator_report_check_support_plot(
    Estimator, X_test, y_test, supported_plot_methods, not_supported_plot_methods
):
    """Check that the available plot methods are correctly registered."""
    estimator = Estimator.fit(X_test, y_test)
    report = EstimatorReport(estimator, X_test=X_test, y_test=y_test)

    for supported_plot_method in supported_plot_methods:
        assert hasattr(report.metrics.plot, supported_plot_method)

    for not_supported_plot_method in not_supported_plot_methods:
        assert not hasattr(report.metrics.plot, not_supported_plot_method)


def test_estimator_report_help(capsys, binary_classification_data):
    """Check that the help method writes to the console."""
    estimator, X_test, y_test = binary_classification_data
    report = EstimatorReport(estimator, X_test=X_test, y_test=y_test)

    report.help()
    captured = capsys.readouterr()
    assert f"Tools to diagnose estimator {estimator.__class__.__name__}" in captured.out


def test_estimator_report_repr(binary_classification_data):
    """Check that __repr__ returns a string starting with the expected prefix."""
    estimator, X_test, y_test = binary_classification_data
    report = EstimatorReport(estimator, X_test=X_test, y_test=y_test)

    repr_str = repr(report)
    assert "skore.EstimatorReport" in repr_str
    assert "reporter.help()" in repr_str


@pytest.mark.parametrize(
    "fixture_name, pass_train_data, expected_n_keys",
    [
        ("binary_classification_data", True, 6),
        ("binary_classification_data_svc", True, 6),
        ("multiclass_classification_data", True, 8),
        ("regression_data", True, 2),
        ("binary_classification_data", False, 3),
        ("binary_classification_data_svc", False, 3),
        ("multiclass_classification_data", False, 4),
        ("regression_data", False, 1),
    ],
)
def test_estimator_report_cache_predictions(
    request, fixture_name, pass_train_data, expected_n_keys
):
    """Check that calling cache_predictions fills the cache."""
    estimator, X_test, y_test = request.getfixturevalue(fixture_name)
    if pass_train_data:
        report = EstimatorReport(
            estimator, X_train=X_test, y_train=y_test, X_test=X_test, y_test=y_test
        )
    else:
        report = EstimatorReport(estimator, X_test=X_test, y_test=y_test)

    assert report._cache == {}
    report.cache_predictions()
    assert len(report._cache) == expected_n_keys
    assert report._cache != {}
    stored_cache = deepcopy(report._cache)
    report.cache_predictions()
    # check that the keys are exactly the same
    assert report._cache.keys() == stored_cache.keys()


########################################################################################
# Check the plot methods
########################################################################################


def test_estimator_report_plot_help(capsys, binary_classification_data):
    """Check that the help method writes to the console."""
    estimator, X_test, y_test = binary_classification_data
    report = EstimatorReport(estimator, X_test=X_test, y_test=y_test)

    report.metrics.plot.help()
    captured = capsys.readouterr()
    assert "Available plot methods" in captured.out


def test_estimator_report_plot_repr(binary_classification_data):
    """Check that __repr__ returns a string starting with the expected prefix."""
    estimator, X_test, y_test = binary_classification_data
    report = EstimatorReport(estimator, X_test=X_test, y_test=y_test)

    repr_str = repr(report.metrics.plot)
    assert "skore.EstimatorReport.metrics.plot" in repr_str
    assert "reporter.metrics.plot.help()" in repr_str


def test_estimator_report_plot_roc(binary_classification_data):
    """Check that the ROC plot method works."""
    estimator, X_test, y_test = binary_classification_data
    report = EstimatorReport(estimator, X_test=X_test, y_test=y_test)
    assert isinstance(report.metrics.plot.roc(), RocCurveDisplay)


@pytest.mark.parametrize("display", ["roc", "precision_recall"])
def test_estimator_report_display_binary_classification(
    pyplot, binary_classification_data, display
):
    """General behaviour of the function creating display on binary classification."""
    estimator, X_test, y_test = binary_classification_data
    report = EstimatorReport(estimator, X_test=X_test, y_test=y_test)
    assert hasattr(report.metrics.plot, display)
    display_first_call = getattr(report.metrics.plot, display)()
    assert report._cache != {}
    display_second_call = getattr(report.metrics.plot, display)()
    assert display_first_call is display_second_call


@pytest.mark.parametrize("display", ["prediction_error"])
def test_estimator_report_display_regression(pyplot, regression_data, display):
    """General behaviour of the function creating display on regression."""
    estimator, X_test, y_test = regression_data
    report = EstimatorReport(estimator, X_test=X_test, y_test=y_test)
    assert hasattr(report.metrics.plot, display)
    display_first_call = getattr(report.metrics.plot, display)()
    assert report._cache != {}
    display_second_call = getattr(report.metrics.plot, display)()
    assert display_first_call is display_second_call


@pytest.mark.parametrize("display", ["roc", "precision_recall"])
def test_estimator_report_display_binary_classification_external_data(
    pyplot, binary_classification_data, display
):
    """General behaviour of the function creating display on binary classification
    when passing external data.
    """
    estimator, X_test, y_test = binary_classification_data
    report = EstimatorReport(estimator)
    assert hasattr(report.metrics.plot, display)
    display_first_call = getattr(report.metrics.plot, display)(
        data_source="X_y", X=X_test, y=y_test
    )
    assert report._cache != {}
    display_second_call = getattr(report.metrics.plot, display)(
        data_source="X_y", X=X_test, y=y_test
    )
    assert display_first_call is display_second_call


@pytest.mark.parametrize("display", ["prediction_error"])
def test_estimator_report_display_regression_external_data(
    pyplot, regression_data, display
):
    """General behaviour of the function creating display on regression when passing
    external data.
    """
    estimator, X_test, y_test = regression_data
    report = EstimatorReport(estimator)
    assert hasattr(report.metrics.plot, display)
    display_first_call = getattr(report.metrics.plot, display)(
        data_source="X_y", X=X_test, y=y_test
    )
    assert report._cache != {}
    display_second_call = getattr(report.metrics.plot, display)(
        data_source="X_y", X=X_test, y=y_test
    )
    assert display_first_call is display_second_call


@pytest.mark.parametrize("display", ["roc", "precision_recall"])
def test_estimator_report_display_binary_classification_switching_data_source(
    pyplot, binary_classification_data, display
):
    """Check that we don't hit the cache when switching the data source."""
    estimator, X_test, y_test = binary_classification_data
    report = EstimatorReport(
        estimator, X_train=X_test, y_train=y_test, X_test=X_test, y_test=y_test
    )
    assert hasattr(report.metrics.plot, display)
    display_first_call = getattr(report.metrics.plot, display)(data_source="test")
    assert report._cache != {}
    display_second_call = getattr(report.metrics.plot, display)(data_source="train")
    assert display_first_call is not display_second_call
    display_third_call = getattr(report.metrics.plot, display)(
        data_source="X_y", X=X_test, y=y_test
    )
    assert display_first_call is not display_third_call
    assert display_second_call is not display_third_call


@pytest.mark.parametrize("display", ["prediction_error"])
def test_estimator_report_display_regression_switching_data_source(
    pyplot, regression_data, display
):
    """Check that we don't hit the cache when switching the data source."""
    estimator, X_test, y_test = regression_data
    report = EstimatorReport(
        estimator, X_train=X_test, y_train=y_test, X_test=X_test, y_test=y_test
    )
    assert hasattr(report.metrics.plot, display)
    display_first_call = getattr(report.metrics.plot, display)(data_source="test")
    assert report._cache != {}
    display_second_call = getattr(report.metrics.plot, display)(data_source="train")
    assert display_first_call is not display_second_call
    display_third_call = getattr(report.metrics.plot, display)(
        data_source="X_y", X=X_test, y=y_test
    )
    assert display_first_call is not display_third_call
    assert display_second_call is not display_third_call


########################################################################################
# Check the metrics methods
########################################################################################


def test_estimator_report_metrics_help(capsys, binary_classification_data):
    """Check that the help method writes to the console."""
    estimator, X_test, y_test = binary_classification_data
    report = EstimatorReport(estimator, X_test=X_test, y_test=y_test)

    report.metrics.help()
    captured = capsys.readouterr()
    assert "Available metrics methods" in captured.out


def test_estimator_report_metrics_repr(binary_classification_data):
    """Check that __repr__ returns a string starting with the expected prefix."""
    estimator, X_test, y_test = binary_classification_data
    report = EstimatorReport(estimator, X_test=X_test, y_test=y_test)

    repr_str = repr(report.metrics)
    assert "skore.EstimatorReport.metrics" in repr_str
    assert "reporter.metrics.help()" in repr_str


@pytest.mark.parametrize(
    "metric", ["accuracy", "precision", "recall", "brier_score", "roc_auc", "log_loss"]
)
def test_estimator_report_metrics_binary_classification(
    binary_classification_data, metric
):
    """Check the behaviour of the metrics methods available for binary
    classification.
    """
    estimator, X_test, y_test = binary_classification_data
    report = EstimatorReport(estimator, X_test=X_test, y_test=y_test)
    assert hasattr(report.metrics, metric)
    result = getattr(report.metrics, metric)()
    assert isinstance(result, pd.DataFrame)
    # check that we hit the cache
    result_with_cache = getattr(report.metrics, metric)()
    pd.testing.assert_frame_equal(result, result_with_cache)

    # check that something was written to the cache
    assert report._cache != {}
    report.clear_cache()

    # check that passing using data outside from the report works and that we they
    # don't come from the cache
    result_external_data = getattr(report.metrics, metric)(
        data_source="X_y", X=X_test, y=y_test
    )
    assert isinstance(result_external_data, pd.DataFrame)
    pd.testing.assert_frame_equal(result, result_external_data)
    assert report._cache != {}


@pytest.mark.parametrize("metric", ["r2", "rmse"])
def test_estimator_report_metrics_regression(regression_data, metric):
    """Check the behaviour of the metrics methods available for regression."""
    estimator, X_test, y_test = regression_data
    report = EstimatorReport(estimator, X_test=X_test, y_test=y_test)
    assert hasattr(report.metrics, metric)
    result = getattr(report.metrics, metric)()
    assert isinstance(result, pd.DataFrame)
    # check that we hit the cache
    result_with_cache = getattr(report.metrics, metric)()
    pd.testing.assert_frame_equal(result, result_with_cache)

    # check that something was written to the cache
    assert report._cache != {}
    report.clear_cache()

    # check that passing using data outside from the report works and that we they
    # don't come from the cache
    result_external_data = getattr(report.metrics, metric)(
        data_source="X_y", X=X_test, y=y_test
    )
    assert isinstance(result_external_data, pd.DataFrame)
    pd.testing.assert_frame_equal(result, result_external_data)
    assert report._cache != {}


def _normalize_metric_name(column):
    """Helper to normalize the metric name present in a pandas column that could be
    a multi-index or single-index."""
    # if we have a multi-index, then the metric name is on level 0
    s = column[0] if isinstance(column, tuple) else column
    # Remove spaces and underscores
    return re.sub(r"[^a-zA-Z]", "", s.lower())


def _check_results_report_metrics(result, expected_metrics, expected_nb_stats):
    assert isinstance(result, pd.DataFrame)
    assert len(result.columns) == expected_nb_stats

    normalized_expected = {
        _normalize_metric_name(metric) for metric in expected_metrics
    }
    for column in result.columns:
        normalized_column = _normalize_metric_name(column)
        matches = [
            metric for metric in normalized_expected if metric == normalized_column
        ]
        assert len(matches) == 1, (
            f"No match found for column '{column}' in expected metrics: "
            f" {expected_metrics}"
        )


@pytest.mark.parametrize("pos_label, nb_stats", [(None, 2), (1, 1)])
@pytest.mark.parametrize("data_source", ["test", "X_y"])
def test_estimator_report_report_metrics_binary(
    binary_classification_data,
    binary_classification_data_svc,
    pos_label,
    nb_stats,
    data_source,
):
    """Check the behaviour of the `report_metrics` method with binary
    classification. We test both with an SVC that does not support `predict_proba` and a
    RandomForestClassifier that does.
    """
    estimator, X_test, y_test = binary_classification_data
    report = EstimatorReport(estimator, X_test=X_test, y_test=y_test)
    kwargs = {"X": X_test, "y": y_test} if data_source == "X_y" else {}
    result = report.metrics.report_metrics(
        pos_label=pos_label, data_source=data_source, **kwargs
    )
    expected_metrics = ("precision", "recall", "roc_auc", "brier_score")
    # depending on `pos_label`, we report a stats for each class or not for
    # precision and recall
    expected_nb_stats = 2 * nb_stats + 2
    _check_results_report_metrics(result, expected_metrics, expected_nb_stats)

    # Repeat the same experiment where we the target labels are not [0, 1] but
    # ["neg", "pos"]. We check that we don't get any error.
    target_names = np.array(["neg", "pos"], dtype=object)
    pos_label_name = target_names[pos_label] if pos_label is not None else pos_label
    y_test = target_names[y_test]
    estimator = clone(estimator).fit(X_test, y_test)
    report = EstimatorReport(estimator, X_test=X_test, y_test=y_test)
    kwargs = {"X": X_test, "y": y_test} if data_source == "X_y" else {}
    result = report.metrics.report_metrics(
        pos_label=pos_label_name, data_source=data_source, **kwargs
    )
    expected_metrics = ("precision", "recall", "roc_auc", "brier_score")
    # depending on `pos_label`, we report a stats for each class or not for
    # precision and recall
    expected_nb_stats = 2 * nb_stats + 2
    _check_results_report_metrics(result, expected_metrics, expected_nb_stats)

    estimator, X_test, y_test = binary_classification_data_svc
    report = EstimatorReport(estimator, X_test=X_test, y_test=y_test)
    kwargs = {"X": X_test, "y": y_test} if data_source == "X_y" else {}
    result = report.metrics.report_metrics(
        pos_label=pos_label, data_source=data_source, **kwargs
    )
    expected_metrics = ("precision", "recall", "roc_auc")
    # depending on `pos_label`, we report a stats for each class or not for
    # precision and recall
    expected_nb_stats = 2 * nb_stats + 1
    _check_results_report_metrics(result, expected_metrics, expected_nb_stats)


@pytest.mark.parametrize("data_source", ["test", "X_y"])
def test_estimator_report_report_metrics_multiclass(
    multiclass_classification_data, multiclass_classification_data_svc, data_source
):
    """Check the behaviour of the `report_metrics` method with multiclass
    classification.
    """
    estimator, X_test, y_test = multiclass_classification_data
    report = EstimatorReport(estimator, X_test=X_test, y_test=y_test)
    kwargs = {"X": X_test, "y": y_test} if data_source == "X_y" else {}
    result = report.metrics.report_metrics(data_source=data_source, **kwargs)
    expected_metrics = ("precision", "recall", "roc_auc", "log_loss")
    # since we are not averaging by default, we report 3 statistics for
    # precision, recall and roc_auc
    expected_nb_stats = 3 * 3 + 1
    _check_results_report_metrics(result, expected_metrics, expected_nb_stats)

    estimator, X_test, y_test = multiclass_classification_data_svc
    report = EstimatorReport(estimator, X_test=X_test, y_test=y_test)
    kwargs = {"X": X_test, "y": y_test} if data_source == "X_y" else {}
    result = report.metrics.report_metrics(data_source=data_source, **kwargs)
    expected_metrics = ("precision", "recall")
    # since we are not averaging by default, we report 3 statistics for
    # precision and recall
    expected_nb_stats = 3 * 2
    _check_results_report_metrics(result, expected_metrics, expected_nb_stats)


@pytest.mark.parametrize("data_source", ["test", "X_y"])
def test_estimator_report_report_metrics_regression(regression_data, data_source):
    """Check the behaviour of the `report_metrics` method with regression."""
    estimator, X_test, y_test = regression_data
    kwargs = {"X": X_test, "y": y_test} if data_source == "X_y" else {}
    report = EstimatorReport(estimator, X_test=X_test, y_test=y_test)
    result = report.metrics.report_metrics(data_source=data_source, **kwargs)
    expected_metrics = ("r2", "rmse")
    _check_results_report_metrics(result, expected_metrics, len(expected_metrics))


def test_estimator_report_report_metrics_scoring_kwargs(
    regression_multioutput_data, multiclass_classification_data
):
    """Check the behaviour of the `report_metrics` method with scoring kwargs."""
    estimator, X_test, y_test = regression_multioutput_data
    report = EstimatorReport(estimator, X_test=X_test, y_test=y_test)
    assert hasattr(report.metrics, "report_metrics")
    result = report.metrics.report_metrics(scoring_kwargs={"multioutput": "raw_values"})
    assert result.shape == (1, 4)
    assert isinstance(result.columns, pd.MultiIndex)
    assert result.columns.names == ["Metric", "Output"]

    estimator, X_test, y_test = multiclass_classification_data
    report = EstimatorReport(estimator, X_test=X_test, y_test=y_test)
    assert hasattr(report.metrics, "report_metrics")
    result = report.metrics.report_metrics(scoring_kwargs={"average": None})
    assert result.shape == (1, 10)
    assert isinstance(result.columns, pd.MultiIndex)
    assert result.columns.names == ["Metric", "Class label"]


@pytest.mark.parametrize(
    "fixture_name, scoring_names, expected_columns",
    [
        ("regression_data", ["R2", "RMSE"], ["R2", "RMSE"]),
        (
            "multiclass_classification_data",
            ["Precision", "Recall", "ROC AUC", "Log Loss"],
            [
                "Precision",
                "Precision",
                "Precision",
                "Recall",
                "Recall",
                "Recall",
                "ROC AUC",
                "ROC AUC",
                "ROC AUC",
                "Log Loss",
            ],
        ),
    ],
)
def test_estimator_report_report_metrics_overwrite_scoring_names(
    request, fixture_name, scoring_names, expected_columns
):
    """Test that we can overwrite the scoring names in report_metrics."""
    estimator, X_test, y_test = request.getfixturevalue(fixture_name)
    report = EstimatorReport(estimator, X_test=X_test, y_test=y_test)
    result = report.metrics.report_metrics(scoring_names=scoring_names)
    assert result.shape == (1, len(expected_columns))

    # Get level 0 names if MultiIndex, otherwise get column names
    result_columns = (
        result.columns.get_level_values(0).tolist()
        if isinstance(result.columns, pd.MultiIndex)
        else result.columns.tolist()
    )
    assert result_columns == expected_columns


def test_estimator_report_interaction_cache_metrics(regression_multioutput_data):
    """Check that the cache take into account the 'kwargs' of a metric."""
    estimator, X_test, y_test = regression_multioutput_data
    report = EstimatorReport(estimator, X_test=X_test, y_test=y_test)

    # The underlying metrics will call `_compute_metric_scores` that take some arbitrary
    # kwargs apart from `pos_label`. Let's pass an arbitrary kwarg and make sure it is
    # part of the cache.
    multioutput = "raw_values"
    result_r2_raw_values = report.metrics.r2(multioutput=multioutput)
    should_raise = True
    for cached_key in report._cache:
        if any(item == multioutput for item in cached_key):
            should_raise = False
            break
    assert (
        not should_raise
    ), f"The value {multioutput} should be stored in one of the cache keys"
    assert result_r2_raw_values.shape == (1, 2)

    multioutput = "uniform_average"
    result_r2_uniform_average = report.metrics.r2(multioutput=multioutput)
    should_raise = True
    for cached_key in report._cache:
        if any(item == multioutput for item in cached_key):
            should_raise = False
            break
    assert (
        not should_raise
    ), f"The value {multioutput} should be stored in one of the cache keys"
    assert result_r2_uniform_average.shape == (1, 1)


def test_estimator_report_custom_metric(regression_data):
    """Check the behaviour of the `custom_metric` computation in the report."""
    estimator, X_test, y_test = regression_data
    report = EstimatorReport(estimator, X_test=X_test, y_test=y_test)

    def custom_metric(y_true, y_pred, threshold=0.5):
        residuals = y_true - y_pred
        return np.mean(np.where(residuals < threshold, residuals, 1))

    threshold = 1
    result = report.metrics.custom_metric(
        metric_function=custom_metric,
        metric_name="Custom Metric",
        response_method="predict",
        threshold=threshold,
    )
    should_raise = True
    for cached_key in report._cache:
        if any(item == threshold for item in cached_key):
            should_raise = False
            break
    assert (
        not should_raise
    ), f"The value {threshold} should be stored in one of the cache keys"

    assert result.columns.tolist() == ["Custom Metric"]
    assert result.to_numpy()[0, 0] == pytest.approx(
        custom_metric(y_test, estimator.predict(X_test), threshold)
    )

    threshold = 100
    result = report.metrics.custom_metric(
        metric_function=custom_metric,
        metric_name="Custom Metric",
        response_method="predict",
        threshold=threshold,
    )
    should_raise = True
    for cached_key in report._cache:
        if any(item == threshold for item in cached_key):
            should_raise = False
            break
    assert (
        not should_raise
    ), f"The value {threshold} should be stored in one of the cache keys"

    assert result.columns.tolist() == ["Custom Metric"]
    assert result.to_numpy()[0, 0] == pytest.approx(
        custom_metric(y_test, estimator.predict(X_test), threshold)
    )


@pytest.mark.parametrize("scoring", ["public_metric", "_private_metric"])
def test_estimator_report_report_metrics_error_scoring_strings(
    regression_data, scoring
):
    """Check that we raise an error if a scoring string is not a valid metric."""
    estimator, X_test, y_test = regression_data
    report = EstimatorReport(estimator, X_test=X_test, y_test=y_test)
    err_msg = re.escape(f"Invalid metric: {scoring!r}.")
    with pytest.raises(ValueError, match=err_msg):
        report.metrics.report_metrics(scoring=[scoring])


def test_estimator_report_custom_function_kwargs_numpy_array(regression_data):
    """Check that we are able to store a hash of a numpy array in the cache when they
    are passed as kwargs.
    """
    estimator, X_test, y_test = regression_data
    report = EstimatorReport(estimator, X_test=X_test, y_test=y_test)
    weights = np.ones_like(y_test) * 2
    hash_weights = joblib.hash(weights)

    def custom_metric(y_true, y_pred, some_weights):
        return np.mean((y_true - y_pred) * some_weights)

    result = report.metrics.custom_metric(
        metric_function=custom_metric,
        metric_name="Custom Metric",
        response_method="predict",
        some_weights=weights,
    )
    should_raise = True
    for cached_key in report._cache:
        if any(item == hash_weights for item in cached_key):
            should_raise = False
            break
    assert (
        not should_raise
    ), "The hash of the weights should be stored in one of the cache keys"

    assert result.columns.tolist() == ["Custom Metric"]
    assert result.to_numpy()[0, 0] == pytest.approx(
        custom_metric(y_test, estimator.predict(X_test), weights)
    )


def test_estimator_report_report_metrics_with_custom_metric(regression_data):
    """Check that we can pass a custom metric with specific kwargs into
    `report_metrics`."""
    estimator, X_test, y_test = regression_data
    report = EstimatorReport(estimator, X_test=X_test, y_test=y_test)
    weights = np.ones_like(y_test) * 2

    def custom_metric(y_true, y_pred, some_weights):
        return np.mean((y_true - y_pred) * some_weights)

    result = report.metrics.report_metrics(
        scoring=["r2", custom_metric],
        scoring_kwargs={"some_weights": weights, "response_method": "predict"},
    )
    assert result.shape == (1, 2)
    np.testing.assert_allclose(
        result.to_numpy(),
        [
            [
                r2_score(y_test, estimator.predict(X_test)),
                custom_metric(y_test, estimator.predict(X_test), weights),
            ]
        ],
    )


def test_estimator_report_report_metrics_with_scorer(regression_data):
    """Check that we can pass scikit-learn scorer with different parameters to
    the `report_metrics` method."""
    estimator, X_test, y_test = regression_data
    report = EstimatorReport(estimator, X_test=X_test, y_test=y_test)
    weights = np.ones_like(y_test) * 2

    def custom_metric(y_true, y_pred, some_weights):
        return np.mean((y_true - y_pred) * some_weights)

    median_absolute_error_scorer = make_scorer(
        median_absolute_error, response_method="predict"
    )
    custom_metric_scorer = make_scorer(
        custom_metric, response_method="predict", some_weights=weights
    )
    result = report.metrics.report_metrics(
        scoring=[r2_score, median_absolute_error_scorer, custom_metric_scorer],
        scoring_kwargs={"response_method": "predict"},  # only dispatched to r2_score
    )
    assert result.shape == (1, 3)
    np.testing.assert_allclose(
        result.to_numpy(),
        [
            [
                r2_score(y_test, estimator.predict(X_test)),
                median_absolute_error(y_test, estimator.predict(X_test)),
                custom_metric(y_test, estimator.predict(X_test), weights),
            ]
        ],
    )


def test_estimator_report_custom_metric_compatible_estimator(
    binary_classification_data,
):
    """Check that the estimator report still works if an estimator has a compatible
    scikit-learn API.
    """
    _, X_test, y_test = binary_classification_data

    class CompatibleEstimator:
        """Estimator exposing only a predict method but it should be enough for the
        reporters.
        """

        def fit(self, X, y):
            self.fitted_ = True
            return self

        def predict(self, X):
            return np.ones(X.shape[0])

    estimator = CompatibleEstimator()
    report = EstimatorReport(estimator, fit=False, X_test=X_test, y_test=y_test)
    result = report.metrics.custom_metric(
        metric_function=lambda y_true, y_pred: 1,
        metric_name="Custom Metric",
        response_method="predict",
    )
    assert result.columns.tolist() == ["Custom Metric"]
    assert result.to_numpy()[0, 0] == 1


<<<<<<< HEAD
def test_estimator_report_report_metrics_with_scorer_binary_classification(
    binary_classification_data,
):
    """Check that we can pass scikit-learn scorer with different parameters to
    the `report_metrics` method."""
    estimator, X_test, y_test = binary_classification_data
    report = EstimatorReport(estimator, X_test=X_test, y_test=y_test)

    f1_scorer = make_scorer(
        f1_score, response_method="predict", average="macro", pos_label=1
    )
    result = report.metrics.report_metrics(
        scoring=["accuracy", accuracy_score, f1_scorer],
=======
@pytest.mark.parametrize(
    "scorer, pos_label",
    [
        (
            make_scorer(
                f1_score, response_method="predict", average="macro", pos_label=1
            ),
            1,
        ),
        (
            make_scorer(
                f1_score, response_method="predict", average="macro", pos_label=1
            ),
            None,
        ),
        (make_scorer(f1_score, response_method="predict", average="macro"), 1),
    ],
)
def test_estimator_report_report_metrics_with_scorer_binary_classification(
    binary_classification_data, scorer, pos_label
):
    """Check that we can pass scikit-learn scorer with different parameters to
    the `report_metrics` method.

    We also check that we can pass `pos_label` whether to the scorer or to the
    `report_metrics` method or consistently to both.
    """
    estimator, X_test, y_test = binary_classification_data
    report = EstimatorReport(estimator, X_test=X_test, y_test=y_test)

    result = report.metrics.report_metrics(
        scoring=["accuracy", accuracy_score, scorer],
>>>>>>> 07d188f9
    )
    assert result.shape == (1, 3)
    np.testing.assert_allclose(
        result.to_numpy(),
        [
            [
                accuracy_score(y_test, estimator.predict(X_test)),
                accuracy_score(y_test, estimator.predict(X_test)),
                f1_score(
                    y_test, estimator.predict(X_test), average="macro", pos_label=1
                ),
            ]
        ],
    )


<<<<<<< HEAD
=======
def test_estimator_report_report_metrics_with_scorer_pos_label_error(
    binary_classification_data,
):
    """Check that we raise an error when pos_label is passed both in the scorer and
    globally conducting to a mismatch."""
    estimator, X_test, y_test = binary_classification_data
    report = EstimatorReport(estimator, X_test=X_test, y_test=y_test)

    f1_scorer = make_scorer(
        f1_score, response_method="predict", average="macro", pos_label=1
    )
    err_msg = re.escape(
        "`pos_label` is passed both in the scorer and to the `report_metrics` method."
    )
    with pytest.raises(ValueError, match=err_msg):
        report.metrics.report_metrics(scoring=[f1_scorer], pos_label=0)


>>>>>>> 07d188f9
def test_estimator_report_report_metrics_invalid_metric_type(regression_data):
    """Check that we raise the expected error message if an invalid metric is passed."""
    estimator, X_test, y_test = regression_data
    report = EstimatorReport(estimator, X_test=X_test, y_test=y_test)

    err_msg = re.escape("Invalid type of metric: <class 'int'> for 1")
    with pytest.raises(ValueError, match=err_msg):
        report.metrics.report_metrics(scoring=[1])


def test_estimator_report_get_X_y_and_data_source_hash_error():
    """Check that we raise the proper error in `get_X_y_and_use_cache`."""
    X, y = make_classification(n_classes=2, random_state=42)
    X_train, X_test, y_train, y_test = train_test_split(X, y, random_state=42)

    estimator = LogisticRegression().fit(X_train, y_train)
    report = EstimatorReport(estimator)

    err_msg = re.escape(
        "Invalid data source: unknown. Possible values are: " "test, train, X_y."
    )
    with pytest.raises(ValueError, match=err_msg):
        report.metrics.log_loss(data_source="unknown")

    for data_source in ("train", "test"):
        err_msg = re.escape(
            f"No {data_source} data (i.e. X_{data_source} and y_{data_source}) were "
            f"provided when creating the reporter. Please provide the {data_source} "
            "data either when creating the reporter or by setting data_source to "
            "'X_y' and providing X and y."
        )
        with pytest.raises(ValueError, match=err_msg):
            report.metrics.log_loss(data_source=data_source)

    report = EstimatorReport(
        estimator, X_train=X_train, y_train=y_train, X_test=X_test, y_test=y_test
    )

    for data_source in ("train", "test"):
        err_msg = f"X and y must be None when data_source is {data_source}."
        with pytest.raises(ValueError, match=err_msg):
            report.metrics.log_loss(data_source=data_source, X=X_test, y=y_test)

    err_msg = "X and y must be provided."
    with pytest.raises(ValueError, match=err_msg):
        report.metrics.log_loss(data_source="X_y")

    # FIXME: once we choose some basic metrics for clustering, then we don't need to
    # use `custom_metric` for them.
    estimator = KMeans().fit(X_train)
    report = EstimatorReport(estimator, X_test=X_test)
    err_msg = "X must be provided."
    with pytest.raises(ValueError, match=err_msg):
        report.metrics.custom_metric(
            rand_score, response_method="predict", data_source="X_y"
        )

    report = EstimatorReport(estimator)
    for data_source in ("train", "test"):
        err_msg = re.escape(
            f"No {data_source} data (i.e. X_{data_source}) were provided when "
            f"creating the reporter. Please provide the {data_source} data either "
            f"when creating the reporter or by setting data_source to 'X_y' and "
            f"providing X and y."
        )
        with pytest.raises(ValueError, match=err_msg):
            report.metrics.custom_metric(
                rand_score, response_method="predict", data_source=data_source
            )


@pytest.mark.parametrize("data_source", ("train", "test", "X_y"))
def test_estimator_report_get_X_y_and_data_source_hash(data_source):
    """Check the general behaviour of `get_X_y_and_use_cache`."""
    X, y = make_classification(n_classes=2, random_state=42)
    X_train, X_test, y_train, y_test = train_test_split(X, y, random_state=42)

    estimator = LogisticRegression()
    report = EstimatorReport(
        estimator, X_train=X_train, y_train=y_train, X_test=X_test, y_test=y_test
    )

    kwargs = {"X": X_test, "y": y_test} if data_source == "X_y" else {}
    X, y, data_source_hash = report.metrics._get_X_y_and_data_source_hash(
        data_source=data_source, **kwargs
    )

    if data_source == "train":
        assert X is X_train
        assert y is y_train
        assert data_source_hash is None
    elif data_source == "test":
        assert X is X_test
        assert y is y_test
        assert data_source_hash is None
    elif data_source == "X_y":
        assert X is X_test
        assert y is y_test
        assert data_source_hash == joblib.hash((X_test, y_test))


@pytest.mark.parametrize("prefit_estimator", [True, False])
def test_estimator_has_side_effects(prefit_estimator):
    """Re-fitting the estimator outside the EstimatorReport
    should not have an effect on the EstimatorReport's internal estimator."""
    X, y = make_classification(n_classes=2, random_state=42)
    X_train, X_test, y_train, y_test = train_test_split(X, y, random_state=42)

    estimator = LogisticRegression()
    if prefit_estimator:
        estimator.fit(X_train, y_train)

    report = EstimatorReport(
        estimator,
        X_train=X_train,
        X_test=X_test,
        y_train=y_train,
        y_test=y_test,
    )

    predictions_before = report.estimator.predict_proba(X_test)
    estimator.fit(X_test, y_test)
    predictions_after = report.estimator.predict_proba(X_test)
    np.testing.assert_array_equal(predictions_before, predictions_after)


def test_estimator_has_no_deep_copy():
    """Check that we raise a warning if the deep copy failed with a fitted
    estimator."""
    X, y = make_classification(n_classes=2, random_state=42)
    X_train, X_test, y_train, y_test = train_test_split(X, y, random_state=42)

    estimator = LogisticRegression()
    # Make it so deepcopy does not work
    estimator.__reduce_ex__ = None
    estimator.__reduce__ = None

    with pytest.warns(UserWarning, match="Deepcopy failed"):
        EstimatorReport(
            estimator,
            fit=False,
            X_train=X_train,
            X_test=X_test,
            y_train=y_train,
            y_test=y_test,
        )<|MERGE_RESOLUTION|>--- conflicted
+++ resolved
@@ -954,21 +954,6 @@
     assert result.to_numpy()[0, 0] == 1
 
 
-<<<<<<< HEAD
-def test_estimator_report_report_metrics_with_scorer_binary_classification(
-    binary_classification_data,
-):
-    """Check that we can pass scikit-learn scorer with different parameters to
-    the `report_metrics` method."""
-    estimator, X_test, y_test = binary_classification_data
-    report = EstimatorReport(estimator, X_test=X_test, y_test=y_test)
-
-    f1_scorer = make_scorer(
-        f1_score, response_method="predict", average="macro", pos_label=1
-    )
-    result = report.metrics.report_metrics(
-        scoring=["accuracy", accuracy_score, f1_scorer],
-=======
 @pytest.mark.parametrize(
     "scorer, pos_label",
     [
@@ -1001,7 +986,6 @@
 
     result = report.metrics.report_metrics(
         scoring=["accuracy", accuracy_score, scorer],
->>>>>>> 07d188f9
     )
     assert result.shape == (1, 3)
     np.testing.assert_allclose(
@@ -1018,8 +1002,6 @@
     )
 
 
-<<<<<<< HEAD
-=======
 def test_estimator_report_report_metrics_with_scorer_pos_label_error(
     binary_classification_data,
 ):
@@ -1038,7 +1020,6 @@
         report.metrics.report_metrics(scoring=[f1_scorer], pos_label=0)
 
 
->>>>>>> 07d188f9
 def test_estimator_report_report_metrics_invalid_metric_type(regression_data):
     """Check that we raise the expected error message if an invalid metric is passed."""
     estimator, X_test, y_test = regression_data
