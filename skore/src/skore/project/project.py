--- conflicted
+++ resolved
@@ -278,7 +278,6 @@
         # Delete note attached to first version of key "key"
         >>> project.delete_note("key", version=0)  # doctest: +SKIP
         """
-<<<<<<< HEAD
         return self.item_repository.delete_item_note(key=key, version=version)
 
     def shutdown_web_ui(self):
@@ -288,17 +287,4 @@
 
         from skore.project._launch import cleanup_server  # avoid circular import
 
-        cleanup_server(self)
-
-    def clear(self):
-        """Delete all the contents of the project."""
-        # delete all the items
-        for item_key in self.keys():
-            self.delete(item_key)
-        for view_key in self.view_repository.keys():  # noqa: SIM118
-            self.view_repository.delete_view(view_key)
-        # recreate default view
-        self.view_repository.put_view("default", View(layout=[]))
-=======
-        return self.item_repository.delete_item_note(key=key, version=version)
->>>>>>> 1a0f7873
+        cleanup_server(self)