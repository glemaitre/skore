--- conflicted
+++ resolved
@@ -3,14 +3,9 @@
 from __future__ import annotations
 
 from collections.abc import Iterator
-<<<<<<< HEAD
-from pathlib import Path
-from typing import TYPE_CHECKING, Any, Literal, Optional, Union
-=======
 from logging import INFO, NullHandler, getLogger
 from pathlib import Path
 from typing import Any, Literal, Optional, Union
->>>>>>> a8301b88
 
 from skore.persistence.item import item_to_object, object_to_item
 from skore.persistence.repository import ItemRepository, ViewRepository
@@ -62,17 +57,6 @@
 
     def __init__(
         self,
-<<<<<<< HEAD
-        name: str,
-        path: Union[Path, str, None],
-        item_repository: ItemRepository,
-        view_repository: ViewRepository,
-    ):
-        self.name = name
-        self.path = path
-        self.item_repository = item_repository
-        self.view_repository = view_repository
-=======
         path: Optional[Union[str, Path]] = "project.skore",
         *,
         if_exists: Optional[Literal["raise", "load"]] = "raise",
@@ -125,7 +109,6 @@
 
         # Ensure default view is available
         self._view_repository.put_view("default", View(layout=[]))
->>>>>>> a8301b88
 
     def put(
         self,
@@ -356,8 +339,7 @@
         # Delete note attached to first version of key "key"
         >>> project.delete_note("key", version=0)  # doctest: +SKIP
         """
-<<<<<<< HEAD
-        return self.item_repository.delete_item_note(key=key, version=version)
+        return self._item_repository.delete_item_note(key=key, version=version)
 
     def shutdown_web_ui(self):
         """Shutdown the web UI server if it is running."""
@@ -366,7 +348,4 @@
 
         from skore.project._launch import cleanup_server  # avoid circular import
 
-        cleanup_server(self)
-=======
-        return self._item_repository.delete_item_note(key=key, version=version)
->>>>>>> a8301b88
+        cleanup_server(self)