--- conflicted
+++ resolved
@@ -50,26 +50,15 @@
     def report_metrics(
         self,
         *,
-<<<<<<< HEAD
         data_source: DataSource = "test",
         X: Optional[ArrayLike] = None,
         y: Optional[ArrayLike] = None,
         scoring: Optional[Union[list[str], Callable, SKLearnScorer]] = None,
         scoring_names: Optional[list[str]] = None,
+        scoring_kwargs: Optional[dict[str, Any]] = None,
         pos_label: Optional[Union[int, float, bool, str]] = None,
-        scoring_kwargs: Optional[dict[str, Any]] = None,
         indicator_favorability: bool = False,
-=======
-        data_source="test",
-        X=None,
-        y=None,
-        scoring=None,
-        scoring_names=None,
-        scoring_kwargs=None,
-        pos_label=None,
-        indicator_favorability=False,
-        flat_index=False,
->>>>>>> 314dde52
+        flat_index: bool = False,
     ):
         """Report a set of metrics for the estimators.
 
