import joblib
import numpy as np
import pandas as pd
from sklearn.metrics import make_scorer
from sklearn.utils.metaestimators import available_if

from skore.externals._pandas_accessors import DirNamesMixin
from skore.sklearn._base import _BaseAccessor, _get_cached_response_values
from skore.sklearn._plot import (
    PrecisionRecallCurveDisplay,
    PredictionErrorDisplay,
    RocCurveDisplay,
)
from skore.utils._accessor import _check_supported_ml_task
from skore.utils._progress_bar import progress_decorator


class _MetricsAccessor(_BaseAccessor, DirNamesMixin):
    """Accessor for metrics-related operations.

    You can access this accessor using the `metrics` attribute.
    """

    _SCORE_OR_LOSS_INFO = {
        "accuracy": {"name": "Accuracy", "icon": "(↗︎)"},
        "precision": {"name": "Precision", "icon": "(↗︎)"},
        "recall": {"name": "Recall", "icon": "(↗︎)"},
        "brier_score": {"name": "Brier score", "icon": "(↘︎)"},
        "roc_auc": {"name": "ROC AUC", "icon": "(↗︎)"},
        "log_loss": {"name": "Log loss", "icon": "(↘︎)"},
        "r2": {"name": "R²", "icon": "(↗︎)"},
        "rmse": {"name": "RMSE", "icon": "(↘︎)"},
        "custom_metric": {"name": "Custom metric", "icon": ""},
        "report_metrics": {"name": "Report metrics", "icon": ""},
    }

    def __init__(self, parent):
        super().__init__(parent)

        self._parent_progress = None

    def report_metrics(
        self,
        *,
        data_source="test",
        scoring=None,
        scoring_names=None,
        pos_label=None,
        scoring_kwargs=None,
        aggregate=None,
    ):
        """Report a set of metrics for our estimator.

        Parameters
        ----------
        data_source : {"test", "train"}, default="test"
            The data source to use.

            - "test" : use the test set provided when creating the report.
            - "train" : use the train set provided when creating the report.

        scoring : list of str, callable, or scorer, default=None
            The metrics to report. You can get the possible list of string by calling
            `report.metrics.help()`. When passing a callable, it should take as
            arguments `y_true`, `y_pred` as the two first arguments. Additional
            arguments can be passed as keyword arguments and will be forwarded with
            `scoring_kwargs`. If the callable API is too restrictive (e.g. need to pass
            same parameter name with different values), you can use scikit-learn scorers
            as provided by :func:`sklearn.metrics.make_scorer`.

        scoring_names : list of str, default=None
            Used to overwrite the default scoring names in the report. It should be of
            the same length as the `scoring` parameter.

        pos_label : int, float, bool or str, default=None
            The positive class.

        scoring_kwargs : dict, default=None
            The keyword arguments to pass to the scoring functions.

        aggregate : {"mean", "std"} or list of such str, default=None
            Function to aggregate the scores across the cross-validation splits.

        Returns
        -------
        pd.DataFrame
            The statistics for the metrics.

        Examples
        --------
        >>> from sklearn.datasets import load_breast_cancer
        >>> from sklearn.linear_model import LogisticRegression
        >>> from skore import CrossValidationReport
        >>> X, y = load_breast_cancer(return_X_y=True)
        >>> classifier = LogisticRegression(max_iter=10_000)
        >>> report = CrossValidationReport(classifier, X=X, y=y, cv_splitter=2)
        >>> report.metrics.report_metrics(
        ...     scoring=["precision", "recall"], pos_label=1, aggregate=["mean", "std"]
        ... )
        Metric                   Precision (↗︎)  Recall (↗︎)
        LogisticRegression mean        0.94...     0.96...
                           std         0.02...     0.02...
        """
        return self._compute_metric_scores(
            report_metric_name="report_metrics",
            data_source=data_source,
            aggregate=aggregate,
            scoring=scoring,
            pos_label=pos_label,
            scoring_kwargs=scoring_kwargs,
            scoring_names=scoring_names,
        )

    @progress_decorator(description="Compute metric for each split")
    def _compute_metric_scores(
        self,
        report_metric_name,
        *,
        data_source="test",
        aggregate=None,
        **metric_kwargs,
    ):
        cache_key = (self._parent._hash, report_metric_name, data_source)
        cache_key += (aggregate,) if aggregate is None else tuple(aggregate)

        if metric_kwargs != {}:
            # we need to enforce the order of the parameter for a specific metric
            # to make sure that we hit the cache in a consistent way
            ordered_metric_kwargs = sorted(metric_kwargs.keys())

            for key in ordered_metric_kwargs:
                if isinstance(metric_kwargs[key], (np.ndarray, list, dict)):
                    cache_key += (joblib.hash(metric_kwargs[key]),)
                else:
                    cache_key += (metric_kwargs[key],)

        progress = self._progress_info["current_progress"]
        main_task = self._progress_info["current_task"]

        total_estimators = len(self._parent.estimator_reports_)
        progress.update(main_task, total=total_estimators)

        if cache_key in self._parent._cache:
            results = self._parent._cache[cache_key]
        else:
            parallel = joblib.Parallel(
                n_jobs=self._parent.n_jobs,
                return_as="generator",
                require="sharedmem",
            )
            generator = parallel(
                joblib.delayed(getattr(report.metrics, report_metric_name))(
                    data_source=data_source, **metric_kwargs
                )
                for report in self._parent.estimator_reports_
            )
            results = []
            for result in generator:
                results.append(result)
                progress.update(main_task, advance=1, refresh=True)

            results = pd.concat(
                results,
                axis=0,
                keys=[f"Split #{i}" for i in range(len(results))],
            )
            results = results.swaplevel(0, 1)
            if aggregate:
                if isinstance(aggregate, str):
                    aggregate = [aggregate]
                results = results.aggregate(func=aggregate, axis=0)
                results = pd.concat([results], keys=[self._parent.estimator_name_])

            self._parent._cache[cache_key] = results
        return results

    @available_if(
        _check_supported_ml_task(
            supported_ml_tasks=["binary-classification", "multiclass-classification"]
        )
    )
    def accuracy(self, *, data_source="test", aggregate=None):
        """Compute the accuracy score.

        Parameters
        ----------
        data_source : {"test", "train"}, default="test"
            The data source to use.

            - "test" : use the test set provided when creating the report.
            - "train" : use the train set provided when creating the report.

        aggregate : {"mean", "std"} or list of such str, default=None
            Function to aggregate the scores across the cross-validation splits.

        Returns
        -------
        pd.DataFrame
            The accuracy score.

        Examples
        --------
        >>> from sklearn.datasets import load_breast_cancer
        >>> from sklearn.linear_model import LogisticRegression
        >>> from skore import CrossValidationReport
        >>> X, y = load_breast_cancer(return_X_y=True)
        >>> classifier = LogisticRegression(max_iter=10_000)
        >>> report = CrossValidationReport(classifier, X=X, y=y, cv_splitter=2)
        >>> report.metrics.accuracy()
        Metric                       Accuracy (↗︎)
        LogisticRegression Split #0       0.94...
                           Split #1       0.94...
        """
        return self.report_metrics(
            scoring=["accuracy"],
            data_source=data_source,
            aggregate=aggregate,
        )

    @available_if(
        _check_supported_ml_task(
            supported_ml_tasks=["binary-classification", "multiclass-classification"]
        )
    )
    def precision(
        self,
        *,
        data_source="test",
        average=None,
        pos_label=None,
        aggregate=None,
    ):
        """Compute the precision score.

        Parameters
        ----------
        data_source : {"test", "train"}, default="test"
            The data source to use.

            - "test" : use the test set provided when creating the report.
            - "train" : use the train set provided when creating the report.

        average : {"binary","macro", "micro", "weighted", "samples"} or None, \
                default=None
            Used with multiclass problems.
            If `None`, the metrics for each class are returned. Otherwise, this
            determines the type of averaging performed on the data:

            - "binary": Only report results for the class specified by `pos_label`.
              This is applicable only if targets (`y_{true,pred}`) are binary.
            - "micro": Calculate metrics globally by counting the total true positives,
              false negatives and false positives.
            - "macro": Calculate metrics for each label, and find their unweighted
              mean.  This does not take label imbalance into account.
            - "weighted": Calculate metrics for each label, and find their average
              weighted by support (the number of true instances for each label). This
              alters 'macro' to account for label imbalance; it can result in an F-score
              that is not between precision and recall.
            - "samples": Calculate metrics for each instance, and find their average
              (only meaningful for multilabel classification where this differs from
              :func:`accuracy_score`).

            .. note::
                If `pos_label` is specified and `average` is None, then we report
                only the statistics of the positive class (i.e. equivalent to
                `average="binary"`).

        pos_label : int, float, bool or str, default=None
            The positive class.

        aggregate : {"mean", "std"} or list of such str, default=None
            Function to aggregate the scores across the cross-validation splits.

        Returns
        -------
        pd.DataFrame
            The precision score.

        Examples
        --------
        >>> from sklearn.datasets import load_breast_cancer
        >>> from sklearn.linear_model import LogisticRegression
        >>> from skore import CrossValidationReport
        >>> X, y = load_breast_cancer(return_X_y=True)
        >>> classifier = LogisticRegression(max_iter=10_000)
        >>> report = CrossValidationReport(classifier, X=X, y=y, cv_splitter=2)
        >>> report.metrics.precision()
        Metric                      Precision (↗︎)
        Label / Average                          0         1
        LogisticRegression Split #0       0.96...   0.93...
                           Split #1       0.90...   0.96...
        """
        return self.report_metrics(
            scoring=["precision"],
            data_source=data_source,
            aggregate=aggregate,
            pos_label=pos_label,
            scoring_kwargs={"average": average},
        )

    @available_if(
        _check_supported_ml_task(
            supported_ml_tasks=["binary-classification", "multiclass-classification"]
        )
    )
    def recall(
        self,
        *,
        data_source="test",
        average=None,
        pos_label=None,
        aggregate=None,
    ):
        """Compute the recall score.

        Parameters
        ----------
        data_source : {"test", "train"}, default="test"
            The data source to use.

            - "test" : use the test set provided when creating the report.
            - "train" : use the train set provided when creating the report.

        average : {"binary","macro", "micro", "weighted", "samples"} or None, \
                default=None
            Used with multiclass problems.
            If `None`, the metrics for each class are returned. Otherwise, this
            determines the type of averaging performed on the data:

            - "binary": Only report results for the class specified by `pos_label`.
              This is applicable only if targets (`y_{true,pred}`) are binary.
            - "micro": Calculate metrics globally by counting the total true positives,
              false negatives and false positives.
            - "macro": Calculate metrics for each label, and find their unweighted
              mean.  This does not take label imbalance into account.
            - "weighted": Calculate metrics for each label, and find their average
              weighted by support (the number of true instances for each label). This
              alters 'macro' to account for label imbalance; it can result in an F-score
              that is not between precision and recall. Weighted recall is equal to
              accuracy.
            - "samples": Calculate metrics for each instance, and find their average
              (only meaningful for multilabel classification where this differs from
              :func:`accuracy_score`).

            .. note::
                If `pos_label` is specified and `average` is None, then we report
                only the statistics of the positive class (i.e. equivalent to
                `average="binary"`).

        pos_label : int, float, bool or str, default=None
            The positive class.

        aggregate : {"mean", "std"} or list of such str, default=None
            Function to aggregate the scores across the cross-validation splits.

        Returns
        -------
        pd.DataFrame
            The recall score.

        Examples
        --------
        >>> from sklearn.datasets import load_breast_cancer
        >>> from sklearn.linear_model import LogisticRegression
        >>> from skore import CrossValidationReport
        >>> X, y = load_breast_cancer(return_X_y=True)
        >>> classifier = LogisticRegression(max_iter=10_000)
        >>> report = CrossValidationReport(classifier, X=X, y=y, cv_splitter=2)
        >>> report.metrics.recall()
        Metric                      Recall (↗︎)
        Label / Average                          0         1
        LogisticRegression Split #0    0.87...   0.98...
                           Split #1    0.94...   0.94...
        """
        return self.report_metrics(
            scoring=["recall"],
            data_source=data_source,
            aggregate=aggregate,
            pos_label=pos_label,
            scoring_kwargs={"average": average},
        )

    @available_if(
        _check_supported_ml_task(supported_ml_tasks=["binary-classification"])
    )
    def brier_score(self, *, data_source="test", aggregate=None):
        """Compute the Brier score.

        Parameters
        ----------
        data_source : {"test", "train"}, default="test"
            The data source to use.

            - "test" : use the test set provided when creating the report.
            - "train" : use the train set provided when creating the report.

        aggregate : {"mean", "std"} or list of such str, default=None
            Function to aggregate the scores across the cross-validation splits.

        Returns
        -------
        pd.DataFrame
            The Brier score.

        Examples
        --------
        >>> from sklearn.datasets import load_breast_cancer
        >>> from sklearn.linear_model import LogisticRegression
        >>> from skore import CrossValidationReport
        >>> X, y = load_breast_cancer(return_X_y=True)
        >>> classifier = LogisticRegression(max_iter=10_000)
        >>> report = CrossValidationReport(classifier, X=X, y=y, cv_splitter=2)
        >>> report.metrics.brier_score()
        Metric                       Brier score (↘︎)
        LogisticRegression Split #0          0.04...
                           Split #1          0.04...
        """
        return self.report_metrics(
            scoring=["brier_score"],
            data_source=data_source,
            aggregate=aggregate,
        )

    @available_if(
        _check_supported_ml_task(
            supported_ml_tasks=["binary-classification", "multiclass-classification"]
        )
    )
    def roc_auc(
        self,
        *,
        data_source="test",
        average=None,
        multi_class="ovr",
        aggregate=None,
    ):
        """Compute the ROC AUC score.

        Parameters
        ----------
        data_source : {"test", "train"}, default="test"
            The data source to use.

            - "test" : use the test set provided when creating the report.
            - "train" : use the train set provided when creating the report.

        average : {"macro", "micro", "weighted", "samples"}, default=None
            Average to compute the ROC AUC score in a multiclass setting. By default,
            no average is computed. Otherwise, this determines the type of averaging
            performed on the data.

            - "micro": Calculate metrics globally by considering each element of
              the label indicator matrix as a label.
            - "macro": Calculate metrics for each label, and find their unweighted
              mean. This does not take label imbalance into account.
            - "weighted": Calculate metrics for each label, and find their average,
              weighted by support (the number of true instances for each label).
            - "samples": Calculate metrics for each instance, and find their
              average.

            .. note::
                Multiclass ROC AUC currently only handles the "macro" and
                "weighted" averages. For multiclass targets, `average=None` is only
                implemented for `multi_class="ovr"` and `average="micro"` is only
                implemented for `multi_class="ovr"`.

        multi_class : {"raise", "ovr", "ovo"}, default="ovr"
            The multi-class strategy to use.

            - "raise": Raise an error if the data is multiclass.
            - "ovr": Stands for One-vs-rest. Computes the AUC of each class against the
              rest. This treats the multiclass case in the same way as the multilabel
              case. Sensitive to class imbalance even when `average == "macro"`,
              because class imbalance affects the composition of each of the "rest"
              groupings.
            - "ovo": Stands for One-vs-one. Computes the average AUC of all possible
              pairwise combinations of classes. Insensitive to class imbalance when
              `average == "macro"`.

        aggregate : {"mean", "std"} or list of such str, default=None
            Function to aggregate the scores across the cross-validation splits.

        Returns
        -------
        pd.DataFrame
            The ROC AUC score.

        Examples
        --------
        >>> from sklearn.datasets import load_breast_cancer
        >>> from sklearn.linear_model import LogisticRegression
        >>> from skore import CrossValidationReport
        >>> X, y = load_breast_cancer(return_X_y=True)
        >>> classifier = LogisticRegression(max_iter=10_000)
        >>> report = CrossValidationReport(classifier, X=X, y=y, cv_splitter=2)
        >>> report.metrics.roc_auc()
        Metric                       ROC AUC (↗︎)
        LogisticRegression Split #0      0.99...
                           Split #1      0.98...
        """
        return self.report_metrics(
            scoring=["roc_auc"],
            data_source=data_source,
            aggregate=aggregate,
            scoring_kwargs={"average": average, "multi_class": multi_class},
        )

    @available_if(
        _check_supported_ml_task(
            supported_ml_tasks=["binary-classification", "multiclass-classification"]
        )
    )
    def log_loss(self, *, data_source="test", aggregate=None):
        """Compute the log loss.

        Parameters
        ----------
        data_source : {"test", "train"}, default="test"
            The data source to use.

            - "test" : use the test set provided when creating the report.
            - "train" : use the train set provided when creating the report.

        aggregate : {"mean", "std"} or list of such str, default=None
            Function to aggregate the scores across the cross-validation splits.

        Returns
        -------
        pd.DataFrame
            The log-loss.

        Examples
        --------
        >>> from sklearn.datasets import load_breast_cancer
        >>> from sklearn.linear_model import LogisticRegression
        >>> from skore import CrossValidationReport
        >>> X, y = load_breast_cancer(return_X_y=True)
        >>> classifier = LogisticRegression(max_iter=10_000)
        >>> report = CrossValidationReport(classifier, X=X, y=y, cv_splitter=2)
        >>> report.metrics.log_loss()
        Metric                       Log loss (↘︎)
        LogisticRegression Split #0       0.1...
                           Split #1       0.1...
        """
        return self.report_metrics(
            scoring=["log_loss"],
            data_source=data_source,
            aggregate=aggregate,
        )

    @available_if(_check_supported_ml_task(supported_ml_tasks=["regression"]))
    def r2(
        self,
        *,
        data_source="test",
        multioutput="raw_values",
        aggregate=None,
    ):
        """Compute the R² score.

        Parameters
        ----------
        data_source : {"test", "train"}, default="test"
            The data source to use.

            - "test" : use the test set provided when creating the report.
            - "train" : use the train set provided when creating the report.

        multioutput : {"raw_values", "uniform_average"} or array-like of shape \
                (n_outputs,), default="raw_values"
            Defines aggregating of multiple output values. Array-like value defines
            weights used to average errors. The other possible values are:

            - "raw_values": Returns a full set of errors in case of multioutput input.
            - "uniform_average": Errors of all outputs are averaged with uniform weight.

            By default, no averaging is done.

        aggregate : {"mean", "std"} or list of such str, default=None
            Function to aggregate the scores across the cross-validation splits.

        Returns
        -------
        pd.DataFrame
            The R² score.

        Examples
        --------
        >>> from sklearn.datasets import load_diabetes
        >>> from sklearn.linear_model import Ridge
        >>> from skore import CrossValidationReport
        >>> X, y = load_diabetes(return_X_y=True)
        >>> regressor = Ridge()
        >>> report = CrossValidationReport(regressor, X=X, y=y, cv_splitter=2)
        >>> report.metrics.r2()
        Metric           R² (↗︎)
        Ridge Split #0  0.36...
              Split #1  0.39...
        """
        return self.report_metrics(
            scoring=["r2"],
            data_source=data_source,
            aggregate=aggregate,
            scoring_kwargs={"multioutput": multioutput},
        )

    @available_if(_check_supported_ml_task(supported_ml_tasks=["regression"]))
    def rmse(
        self,
        *,
        data_source="test",
        multioutput="raw_values",
        aggregate=None,
    ):
        """Compute the root mean squared error.

        Parameters
        ----------
        data_source : {"test", "train"}, default="test"
            The data source to use.

            - "test" : use the test set provided when creating the report.
            - "train" : use the train set provided when creating the report.

        multioutput : {"raw_values", "uniform_average"} or array-like of shape \
                (n_outputs,), default="raw_values"
            Defines aggregating of multiple output values. Array-like value defines
            weights used to average errors. The other possible values are:

            - "raw_values": Returns a full set of errors in case of multioutput input.
            - "uniform_average": Errors of all outputs are averaged with uniform weight.

            By default, no averaging is done.

        aggregate : {"mean", "std"} or list of such str, default=None
            Function to aggregate the scores across the cross-validation splits.

        Returns
        -------
        pd.DataFrame
            The root mean squared error.

        Examples
        --------
        >>> from sklearn.datasets import load_diabetes
        >>> from sklearn.linear_model import Ridge
        >>> from skore import CrossValidationReport
        >>> X, y = load_diabetes(return_X_y=True)
        >>> regressor = Ridge()
        >>> report = CrossValidationReport(regressor, X=X, y=y, cv_splitter=2)
        >>> report.metrics.rmse()
        Metric          RMSE (↘︎)
        Ridge Split #0  59.9...
              Split #1  61.4...
        """
        return self.report_metrics(
            scoring=["rmse"],
            data_source=data_source,
            aggregate=aggregate,
            scoring_kwargs={"multioutput": multioutput},
        )

    def custom_metric(
        self,
        metric_function,
        response_method,
        *,
        metric_name=None,
        data_source="test",
        aggregate=None,
        **kwargs,
    ):
        """Compute a custom metric.

        It brings some flexibility to compute any desired metric. However, we need to
        follow some rules:

        - `metric_function` should take `y_true` and `y_pred` as the first two
          positional arguments.
        - `response_method` corresponds to the estimator's method to be invoked to get
          the predictions. It can be a string or a list of strings to defined in which
          order the methods should be invoked.

        Parameters
        ----------
        metric_function : callable
            The metric function to be computed. The expected signature is
            `metric_function(y_true, y_pred, **kwargs)`.

        response_method : str or list of str
            The estimator's method to be invoked to get the predictions. The possible
            values are: `predict`, `predict_proba`, `predict_log_proba`, and
            `decision_function`.

        metric_name : str, default=None
            The name of the metric. If not provided, it will be inferred from the
            metric function.

        data_source : {"test", "train"}, default="test"
            The data source to use.

            - "test" : use the test set provided when creating the report.
            - "train" : use the train set provided when creating the report.

        aggregate : {"mean", "std"} or list of such str, default=None
            Function to aggregate the scores across the cross-validation splits.

        **kwargs : dict
            Any additional keyword arguments to be passed to the metric function.

        Returns
        -------
        pd.DataFrame
            The custom metric.

        Examples
        --------
        >>> from sklearn.datasets import load_diabetes
        >>> from sklearn.linear_model import Ridge
        >>> from sklearn.metrics import mean_absolute_error
        >>> from skore import CrossValidationReport
        >>> X, y = load_diabetes(return_X_y=True)
        >>> regressor = Ridge()
        >>> report = CrossValidationReport(regressor, X=X, y=y, cv_splitter=2)
        >>> report.metrics.custom_metric(
        ...     metric_function=mean_absolute_error,
        ...     response_method="predict",
        ...     metric_name="MAE (↗︎)",
        ... )
        Metric           MAE (↗︎)
        Ridge Split #0  50.1...
              Split #1  52.6...
        """
        scorer = make_scorer(
            metric_function,
            greater_is_better=True,
            response_method=response_method,
            **kwargs,
        )
        return self.report_metrics(
            scoring=[scorer],
            data_source=data_source,
            aggregate=aggregate,
            scoring_names=[metric_name],
        )

    ####################################################################################
    # Methods related to the help tree
    ####################################################################################

    def _sort_methods_for_help(self, methods):
        """Override sort method for metrics-specific ordering.

        In short, we display the `report_metrics` first and then the `custom_metric`.
        """

        def _sort_key(method):
            name = method[0]
            if name == "custom_metric":
                priority = 1
            elif name == "report_metrics":
                priority = 2
            else:
                priority = 0
            return priority, name

        return sorted(methods, key=_sort_key)

    def _format_method_name(self, name):
        """Override format method for metrics-specific naming."""
        method_name = f"{name}(...)"
        method_name = method_name.ljust(22)
<<<<<<< HEAD
        if self._SCORE_OR_LOSS_INFO[name]["icon"] in ("(↗︎)", "(↘︎)"):
            if self._SCORE_OR_LOSS_INFO[name]["icon"] == "(↗︎)":
                method_name += f"[cyan]{self._SCORE_OR_LOSS_INFO[name]['name']}[/cyan]"
=======
        if name in self._SCORE_OR_LOSS_ICONS and self._SCORE_OR_LOSS_ICONS[name] in (
            "(↗︎)",
            "(↘︎)",
        ):
            if self._SCORE_OR_LOSS_ICONS[name] == "(↗︎)":
                method_name += f"[cyan]{self._SCORE_OR_LOSS_ICONS[name]}[/cyan]"
>>>>>>> 0a2b82a1
                return method_name.ljust(43)
            else:  # (↘︎)
                method_name += (
                    f"[orange1]{self._SCORE_OR_LOSS_INFO[name]['name']}[/orange1]"
                )
                return method_name.ljust(49)
        else:
            return method_name.ljust(29)

    def _get_methods_for_help(self):
        """Override to exclude the plot accessor from methods list."""
        methods = super()._get_methods_for_help()
        return [(name, method) for name, method in methods if name != "plot"]

    def _get_help_panel_title(self):
        return "[bold cyan]Available metrics methods[/bold cyan]"

    def _get_help_legend(self):
        return (
            "[cyan](↗︎)[/cyan] higher is better [orange1](↘︎)[/orange1] lower is better"
        )

    def _get_help_tree_title(self):
        return "[bold cyan]report.metrics[/bold cyan]"

    def __repr__(self):
        """Return a string representation using rich."""
        return self._rich_repr(
            class_name="skore.CrossValidationReport.metrics",
            help_method_name="report.metrics.help()",
        )

    @progress_decorator(description="Computing predictions for display")
    def _get_display(
        self,
        *,
        data_source,
        response_method,
        display_class,
        display_kwargs,
    ):
        """Get the display from the cache or compute it.

        Parameters
        ----------
        data_source : {"test", "train"}, default="test"
            The data source to use.

            - "test" : use the test set provided when creating the report.
            - "train" : use the train set provided when creating the report.

        response_method : str
            The response method.

        display_class : class
            The display class.

        display_kwargs : dict
            The display kwargs used by `display_class._from_predictions`.

        Returns
        -------
        display : display_class
            The display.
        """
        cache_key = (self._parent._hash, display_class.__name__)
        cache_key += tuple(display_kwargs.values())
        cache_key += (data_source,)

        progress = self._progress_info["current_progress"]
        main_task = self._progress_info["current_task"]
        total_estimators = len(self._parent.estimator_reports_)
        progress.update(main_task, total=total_estimators)

        if cache_key in self._parent._cache:
            display = self._parent._cache[cache_key]
        else:
            y_true, y_pred = [], []
            for report in self._parent.estimator_reports_:
                X, y, _ = report.metrics._get_X_y_and_data_source_hash(
                    data_source=data_source
                )
                y_true.append(y)
                y_pred.append(
                    _get_cached_response_values(
                        cache=report._cache,
                        estimator_hash=report._hash,
                        estimator=report._estimator,
                        X=X,
                        response_method=response_method,
                        data_source=data_source,
                        data_source_hash=None,
                        pos_label=display_kwargs.get("pos_label", None),
                    )
                )
                progress.update(main_task, advance=1, refresh=True)

            display = display_class._from_predictions(
                y_true,
                y_pred,
                estimator=self._parent.estimator_reports_[0]._estimator,
                estimator_name=self._parent.estimator_name_,
                ml_task=self._parent._ml_task,
                data_source=data_source,
                **display_kwargs,
            )
            self._parent._cache[cache_key] = display

        return display

    @available_if(
        _check_supported_ml_task(
            supported_ml_tasks=["binary-classification", "multiclass-classification"]
        )
    )
    def roc(self, *, data_source="test", pos_label=None):
        """Plot the ROC curve.

        Parameters
        ----------
        data_source : {"test", "train"}, default="test"
            The data source to use.

            - "test" : use the test set provided when creating the report.
            - "train" : use the train set provided when creating the report.

        pos_label : int, float, bool or str, default=None
            The positive class.

        Returns
        -------
        RocCurveDisplay
            The ROC curve display.

        Examples
        --------
        >>> from sklearn.datasets import load_breast_cancer
        >>> from sklearn.linear_model import LogisticRegression
        >>> from skore import CrossValidationReport
        >>> X, y = load_breast_cancer(return_X_y=True)
        >>> classifier = LogisticRegression(max_iter=10_000)
        >>> report = CrossValidationReport(classifier, X=X, y=y, cv_splitter=2)
        >>> display = report.metrics.roc()
        >>> display.plot(roc_curve_kwargs={"color": "tab:red"})
        """
        response_method = ("predict_proba", "decision_function")
        display_kwargs = {"pos_label": pos_label}
        return self._get_display(
            data_source=data_source,
            response_method=response_method,
            display_class=RocCurveDisplay,
            display_kwargs=display_kwargs,
        )

    @available_if(
        _check_supported_ml_task(
            supported_ml_tasks=["binary-classification", "multiclass-classification"]
        )
    )
    def precision_recall(self, *, data_source="test", pos_label=None):
        """Plot the precision-recall curve.

        Parameters
        ----------
        data_source : {"test", "train", "X_y"}, default="test"
            The data source to use.

            - "test" : use the test set provided when creating the report.
            - "train" : use the train set provided when creating the report.

        pos_label : int, float, bool or str, default=None
            The positive class.

        Returns
        -------
        PrecisionRecallCurveDisplay
            The precision-recall curve display.

        Examples
        --------
        >>> from sklearn.datasets import load_breast_cancer
        >>> from sklearn.linear_model import LogisticRegression
        >>> from skore import CrossValidationReport
        >>> X, y = load_breast_cancer(return_X_y=True)
        >>> classifier = LogisticRegression(max_iter=10_000)
        >>> report = CrossValidationReport(classifier, X=X, y=y, cv_splitter=2)
        >>> display = report.metrics.precision_recall()
        >>> display.plot()
        """
        response_method = ("predict_proba", "decision_function")
        display_kwargs = {"pos_label": pos_label}
        return self._get_display(
            data_source=data_source,
            response_method=response_method,
            display_class=PrecisionRecallCurveDisplay,
            display_kwargs=display_kwargs,
        )

    @available_if(_check_supported_ml_task(supported_ml_tasks=["regression"]))
    def prediction_error(
        self,
        *,
        data_source="test",
        subsample=1_000,
        random_state=None,
    ):
        """Plot the prediction error of a regression model.

        Extra keyword arguments will be passed to matplotlib's `plot`.

        Parameters
        ----------
        data_source : {"test", "train"}, default="test"
            The data source to use.

            - "test" : use the test set provided when creating the report.
            - "train" : use the train set provided when creating the report.

        subsample : float, int or None, default=1_000
            Sampling the samples to be shown on the scatter plot. If `float`,
            it should be between 0 and 1 and represents the proportion of the
            original dataset. If `int`, it represents the number of samples
            display on the scatter plot. If `None`, no subsampling will be
            applied. by default, 1,000 samples or less will be displayed.

        random_state : int, default=None
            The random state to use for the subsampling.

        Returns
        -------
        PredictionErrorDisplay
            The prediction error display.

        Examples
        --------
        >>> from sklearn.datasets import load_diabetes
        >>> from sklearn.linear_model import Ridge
        >>> from skore import CrossValidationReport
        >>> X, y = load_diabetes(return_X_y=True)
        >>> regressor = Ridge()
        >>> report = CrossValidationReport(regressor, X=X, y=y, cv_splitter=2)
        >>> display = report.metrics.prediction_error()
        >>> display.plot(kind="actual_vs_predicted", line_kwargs={"color": "tab:red"})
        """
        display_kwargs = {"subsample": subsample, "random_state": random_state}
        return self._get_display(
            data_source=data_source,
            response_method="predict",
            display_class=PredictionErrorDisplay,
            display_kwargs=display_kwargs,
        )<|MERGE_RESOLUTION|>--- conflicted
+++ resolved
@@ -770,18 +770,11 @@
         """Override format method for metrics-specific naming."""
         method_name = f"{name}(...)"
         method_name = method_name.ljust(22)
-<<<<<<< HEAD
-        if self._SCORE_OR_LOSS_INFO[name]["icon"] in ("(↗︎)", "(↘︎)"):
+        if name in self._SCORE_OR_LOSS_INFO and self._SCORE_OR_LOSS_INFO[name][
+            "icon"
+        ] in ("(↗︎)", "(↘︎)"):
             if self._SCORE_OR_LOSS_INFO[name]["icon"] == "(↗︎)":
                 method_name += f"[cyan]{self._SCORE_OR_LOSS_INFO[name]['name']}[/cyan]"
-=======
-        if name in self._SCORE_OR_LOSS_ICONS and self._SCORE_OR_LOSS_ICONS[name] in (
-            "(↗︎)",
-            "(↘︎)",
-        ):
-            if self._SCORE_OR_LOSS_ICONS[name] == "(↗︎)":
-                method_name += f"[cyan]{self._SCORE_OR_LOSS_ICONS[name]}[/cyan]"
->>>>>>> 0a2b82a1
                 return method_name.ljust(43)
             else:  # (↘︎)
                 method_name += (
