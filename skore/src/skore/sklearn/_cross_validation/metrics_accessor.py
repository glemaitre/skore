--- conflicted
+++ resolved
@@ -48,13 +48,10 @@
         scoring=None,
         scoring_names=None,
         scoring_kwargs=None,
-<<<<<<< HEAD
         pos_label=None,
-=======
         indicator_favorability=False,
->>>>>>> 3781d4d9
+        flat_index=False,
         aggregate=None,
-        flat_index=False,
     ):
         """Report a set of metrics for our estimator.
 
@@ -82,21 +79,19 @@
         scoring_kwargs : dict, default=None
             The keyword arguments to pass to the scoring functions.
 
-<<<<<<< HEAD
         pos_label : int, float, bool or str, default=None
             The positive class.
-=======
+
         indicator_favorability : bool, default=False
             Whether or not to add an indicator of the favorability of the metric as
             an extra column in the returned DataFrame.
->>>>>>> 3781d4d9
-
-        aggregate : {"mean", "std"} or list of such str, default=None
-            Function to aggregate the scores across the cross-validation splits.
 
         flat_index : bool, default=False
             Whether to flatten the `MultiIndex` columns. Flat index will always be lower
             case, do not include spaces and remove the hash symbol to ease indexing.
+
+        aggregate : {"mean", "std"} or list of such str, default=None
+            Function to aggregate the scores across the cross-validation splits.
 
         Returns
         -------
