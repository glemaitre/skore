--- conflicted
+++ resolved
@@ -3,12 +3,8 @@
 import numpy as np
 from sklearn.base import BaseEstimator
 
-<<<<<<< HEAD
-=======
 from skore.sklearn._base import _HelpMixin
->>>>>>> 4d284743
 from skore.sklearn._estimator.metrics_accessor import _MetricsAccessor
-from skore.sklearn.base import _HelpMixin
 
 class EstimatorReport(_HelpMixin):
     _ACCESSOR_CONFIG: dict[str, dict[str, str]]
