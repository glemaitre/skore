import copy
import time
import warnings
from itertools import product

import joblib
import numpy as np
from sklearn.base import clone
from sklearn.exceptions import NotFittedError
from sklearn.pipeline import Pipeline
from sklearn.utils.validation import check_is_fitted

from skore.externals._pandas_accessors import DirNamesMixin
from skore.externals._sklearn_compat import is_clusterer
from skore.sklearn._base import _BaseReport, _get_cached_response_values
from skore.sklearn.find_ml_task import _find_ml_task
from skore.utils._progress_bar import progress_decorator


class EstimatorReport(_BaseReport, DirNamesMixin):
    """Report for a fitted estimator.

    This class provides a set of tools to quickly validate and inspect a scikit-learn
    compatible estimator.

    Parameters
    ----------
    estimator : estimator object
        Estimator to make the report from. When the estimator is not fitted,
        it is deep-copied to avoid side-effects. If it is fitted, it is cloned instead.

    fit : {"auto", True, False}, default="auto"
        Whether to fit the estimator on the training data. If "auto", the estimator
        is fitted only if the training data is provided.

    X_train : {array-like, sparse matrix} of shape (n_samples, n_features) or \
            None
        Training data.

    y_train : array-like of shape (n_samples,) or (n_samples, n_outputs) or None
        Training target.

    X_test : {array-like, sparse matrix} of shape (n_samples, n_features) or None
        Testing data. It should have the same structure as the training data.

    y_test : array-like of shape (n_samples,) or (n_samples, n_outputs) or None
        Testing target.

    Attributes
    ----------
    metrics : _MetricsAccessor
        Accessor for metrics-related operations.

    Examples
    --------
    >>> from sklearn.datasets import make_classification
    >>> from sklearn.model_selection import train_test_split
    >>> from sklearn.linear_model import LogisticRegression
    >>> X, y = make_classification(random_state=42)
    >>> X_train, X_test, y_train, y_test = train_test_split(X, y, random_state=42)
    >>> estimator = LogisticRegression().fit(X_train, y_train)
    >>> from skore import EstimatorReport
    >>> report = EstimatorReport(estimator, X_test=X_test, y_test=y_test)
    """

    _ACCESSOR_CONFIG = {
        "metrics": {"icon": ":straight_ruler:", "name": "metrics"},
        # Add other accessors as they're implemented
        # "inspection": {"icon": ":magnifying_glass:", "name": "inspection"},
        # "linting": {"icon": ":check:", "name": "linting"},
    }

    @staticmethod
    def _fit_estimator(estimator, X_train, y_train):
        if X_train is None or (y_train is None and not is_clusterer(estimator)):
            raise ValueError(
                "The training data is required to fit the estimator. "
                "Please provide both X_train and y_train."
            )
        return clone(estimator).fit(X_train, y_train)

    @classmethod
    def _copy_estimator(cls, estimator):
        try:
            return copy.deepcopy(estimator)
        except Exception as e:
            warnings.warn(
                "Deepcopy failed; using estimator as-is. "
                "Be aware that modifying the estimator outside of "
                f"{cls.__name__} will modify the internal estimator. "
                "Consider using a FrozenEstimator from scikit-learn to prevent this. "
                f"Original error: {e}",
                stacklevel=1,
            )
        return estimator

    def __init__(
        self,
        estimator,
        *,
        fit="auto",
        X_train=None,
        y_train=None,
        X_test=None,
        y_test=None,
    ):
        self._parent_progress = None  # used to display progress bar

        if fit == "auto":
            try:
                check_is_fitted(estimator)
                self._estimator = self._copy_estimator(estimator)
            except NotFittedError:
                self._estimator = self._fit_estimator(estimator, X_train, y_train)
        elif fit is True:
            self._estimator = self._fit_estimator(estimator, X_train, y_train)
        else:  # fit is False
            self._estimator = self._copy_estimator(estimator)

        # private storage to be able to invalidate the cache when the user alters
        # those attributes
        self._X_train = X_train
        self._y_train = y_train
        self._X_test = X_test
        self._y_test = y_test

        self._parent_progress = None

        self._initialize_state()

    def _initialize_state(self):
        """Initialize/reset the random number generator, hash, and cache."""
        self._rng = np.random.default_rng(time.time_ns())
        self._hash = self._rng.integers(
            low=np.iinfo(np.int64).min, high=np.iinfo(np.int64).max
        )
        self._cache = {}
        self._ml_task = _find_ml_task(self._y_test, estimator=self._estimator)

    # NOTE:
    # For the moment, we do not allow to alter the estimator and the training data.
    # For the validation set, we allow it and we invalidate the cache.

    def clean_cache(self):
        """Clean the cache."""
        self._cache = {}

<<<<<<< HEAD
    @progress_decorator(description="Estimator predictions")
=======
    @progress_decorator(description="Caching predictions")
>>>>>>> 57d7eb0a
    def cache_predictions(self, response_methods="auto", n_jobs=None):
        """Cache the predictions for the estimator.

        Parameters
        ----------
        response_methods : {"auto", "predict", "predict_proba", "decision_function"},\
                default="auto
            The methods to use to compute the predictions.
        n_jobs : int, default=None
            The number of jobs to run in parallel.
        """
        progress = self._progress_info["current_progress"]
        task = self._progress_info["current_task"]

        if self._ml_task in ("binary-classification", "multiclass-classification"):
            if response_methods == "auto":
                response_methods = ["predict"]
                if hasattr(self._estimator, "predict_proba"):
                    response_methods.append("predict_proba")
                if hasattr(self._estimator, "decision_function"):
                    response_methods.append("decision_function")
            pos_labels = self._estimator.classes_
        else:
            if response_methods == "auto":
                response_methods = ["predict"]
            pos_labels = [None]

        data_sources = [("test", self._X_test)]
        if self._X_train is not None:
            data_sources.append(("train", self._X_train))

        total_iterations = len(response_methods) * len(pos_labels) * len(data_sources)
        progress.update(task, total=total_iterations)

        parallel = joblib.Parallel(
            n_jobs=n_jobs, return_as="generator_unordered", require="sharedmem"
        )
        generator = parallel(
            joblib.delayed(_get_cached_response_values)(
                cache=self._cache,
                estimator_hash=self._hash,
                estimator=self._estimator,
                X=X,
                response_method=response_method,
                pos_label=pos_label,
                data_source=data_source,
            )
            for response_method, pos_label, (data_source, X) in product(
<<<<<<< HEAD
                response_methods, pos_labels, data_sources
            )
        )
=======
                response_methods, pos_labels, zip(data_sources, Xs)
            )
        )
        # trigger the computation
        progress = self._progress_info["current_progress"]
        task = self._progress_info["current_task"]
        total_iterations = len(response_methods) * len(pos_labels) * len(data_sources)
        progress.update(task, total=total_iterations)
        for _ in generator:
            progress.update(task, advance=1, refresh=True)
>>>>>>> 57d7eb0a

        for _ in generator:
            progress.update(task, advance=1, refresh=True)

    @property
    def estimator(self):
        return self._estimator

    @estimator.setter
    def estimator(self, value):
        raise AttributeError(
            "The estimator attribute is immutable. "
            f"Call the constructor of {self.__class__.__name__} to create a new report."
        )

    @property
    def X_train(self):
        return self._X_train

    @X_train.setter
    def X_train(self, value):
        raise AttributeError(
            "The X_train attribute is immutable. "
            "Please use the `from_unfitted_estimator` method to create a new report."
        )

    @property
    def y_train(self):
        return self._y_train

    @y_train.setter
    def y_train(self, value):
        raise AttributeError(
            "The y_train attribute is immutable. "
            "Please use the `from_unfitted_estimator` method to create a new report."
        )

    @property
    def X_test(self):
        return self._X_test

    @X_test.setter
    def X_test(self, value):
        self._X_test = value
        self._initialize_state()

    @property
    def y_test(self):
        return self._y_test

    @y_test.setter
    def y_test(self, value):
        self._y_test = value
        self._initialize_state()

    @property
    def estimator_name(self):
        if isinstance(self._estimator, Pipeline):
            name = self._estimator[-1].__class__.__name__
        else:
            name = self._estimator.__class__.__name__
        return name

    ####################################################################################
    # Methods related to the help and repr
    ####################################################################################

    def _get_help_panel_title(self):
        return (
            f"[bold cyan]:notebook: Tools to diagnose estimator "
            f"{self.estimator_name}[/bold cyan]"
        )

    def _get_help_legend(self):
        return (
            "[cyan](↗︎)[/cyan] higher is better [orange1](↘︎)[/orange1] lower is better"
        )<|MERGE_RESOLUTION|>--- conflicted
+++ resolved
@@ -145,11 +145,7 @@
         """Clean the cache."""
         self._cache = {}
 
-<<<<<<< HEAD
-    @progress_decorator(description="Estimator predictions")
-=======
     @progress_decorator(description="Caching predictions")
->>>>>>> 57d7eb0a
     def cache_predictions(self, response_methods="auto", n_jobs=None):
         """Cache the predictions for the estimator.
 
@@ -161,9 +157,6 @@
         n_jobs : int, default=None
             The number of jobs to run in parallel.
         """
-        progress = self._progress_info["current_progress"]
-        task = self._progress_info["current_task"]
-
         if self._ml_task in ("binary-classification", "multiclass-classification"):
             if response_methods == "auto":
                 response_methods = ["predict"]
@@ -181,9 +174,6 @@
         if self._X_train is not None:
             data_sources.append(("train", self._X_train))
 
-        total_iterations = len(response_methods) * len(pos_labels) * len(data_sources)
-        progress.update(task, total=total_iterations)
-
         parallel = joblib.Parallel(
             n_jobs=n_jobs, return_as="generator_unordered", require="sharedmem"
         )
@@ -198,12 +188,7 @@
                 data_source=data_source,
             )
             for response_method, pos_label, (data_source, X) in product(
-<<<<<<< HEAD
                 response_methods, pos_labels, data_sources
-            )
-        )
-=======
-                response_methods, pos_labels, zip(data_sources, Xs)
             )
         )
         # trigger the computation
@@ -213,7 +198,6 @@
         progress.update(task, total=total_iterations)
         for _ in generator:
             progress.update(task, advance=1, refresh=True)
->>>>>>> 57d7eb0a
 
         for _ in generator:
             progress.update(task, advance=1, refresh=True)
