--- conflicted
+++ resolved
@@ -88,14 +88,7 @@
     """Base class for all reports."""
 
     def _get_help_panel_title(self):
-<<<<<<< HEAD
         return ""
-=======
-        return (
-            f"[bold cyan]Tools to diagnose estimator "
-            f"{self.estimator_name_}[/bold cyan]"
-        )
->>>>>>> 467699ca
 
     def _get_help_legend(self):
         return ""
