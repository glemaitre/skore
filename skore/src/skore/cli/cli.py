--- conflicted
+++ resolved
@@ -4,13 +4,7 @@
 from importlib.metadata import version
 
 from skore.cli.color_format import ColorArgumentParser
-<<<<<<< HEAD
-from skore.project import open
-from skore.project._create import _create
-from skore.project._launch import _kill_all_servers
-=======
-from skore.ui.launch import launch
->>>>>>> a8301b88
+from skore.project._open import open
 
 
 def argumentparser():
@@ -26,27 +20,16 @@
         version=f"%(prog)s {version('skore')}",
     )
 
-<<<<<<< HEAD
-    subparsers = parser.add_subparsers(dest="subcommand")
-
-    # create a skore project
-    parser_create = subparsers.add_parser("create", help="Create a project")
-    parser_create.add_argument(
-        "project_name",
-        nargs="?",
-        help="the name or path of the project to create (default: %(default)s)",
-        default="project",
-    )
-    parser_create.add_argument(
-        "--overwrite",
-        action="store_true",
-        help="overwrite an existing project with the same name",
-    )
-    parser_create.add_argument(
-=======
     parser.add_argument(
         "project_name",
         help="the name or path of the project to be created or opened",
+    )
+
+    parser.add_argument(
+        "--serve",
+        action=argparse.BooleanOptionalAction,
+        help=("whether to serve the project (default: %(default)s)"),
+        default=True,
     )
 
     parser.add_argument(
@@ -57,105 +40,24 @@
     )
 
     parser.add_argument(
-        "--open-browser",
-        action=argparse.BooleanOptionalAction,
-        help=(
-            "whether to automatically open a browser tab showing the web UI "
-            "(default: %(default)s)"
-        ),
-        default=True,
-    )
-
-    parser.add_argument(
->>>>>>> a8301b88
         "--verbose",
         action="store_true",
         help="increase logging verbosity",
     )
 
-<<<<<<< HEAD
-    # open a skore project
-    parser_open = subparsers.add_parser(
-        "open", help='Create a "project.skore" file and start the UI'
-    )
-    parser_open.add_argument(
-        "project_name",
-        nargs="?",
-        help="the name or path of the project to create (default: %(default)s)",
-        default="project",
-    )
-    parser_open.add_argument(
-        "--create",
-        action=argparse.BooleanOptionalAction,
-        help=("create a new project if it does not exist " "(default: %(default)s)"),
-        default=True,
-    )
-    parser_open.add_argument(
-        "--overwrite",
-        action="store_true",
-        help="overwrite an existing project with the same name",
-    )
-    parser_open.add_argument(
-        "--serve",
-        action=argparse.BooleanOptionalAction,
-        help=("whether to serve the project (default: %(default)s)"),
-        default=True,
-    )
-    parser_open.add_argument(
-        "--port",
-        type=int,
-        help="the port at which to bind the UI server (default: %(default)s)",
-        default=None,
-    )
-    parser_open.add_argument(
-        "--verbose",
-        action="store_true",
-        help="increase logging verbosity",
-    )
-
-    # kill all UI servers
-    parser_kill = subparsers.add_parser("kill", help="Kill all UI servers")
-    parser_kill.add_argument(
-        "--verbose",
-        action="store_true",
-        help="increase logging verbosity",
-    )
-=======
     return parser
 
->>>>>>> a8301b88
 
 def cli(args: list[str]):
     """CLI for Skore."""
     parser = argumentparser()
     arguments = parser.parse_args(args)
 
-<<<<<<< HEAD
-    if parsed_args.subcommand == "create":
-        _create(
-            project_name=parsed_args.project_name,
-            overwrite=parsed_args.overwrite,
-            verbose=parsed_args.verbose,
-        )
-    elif parsed_args.subcommand == "open":
-        open(
-            project_path=parsed_args.project_name,
-            create=parsed_args.create,
-            overwrite=parsed_args.overwrite,
-            serve=parsed_args.serve,
-            keep_alive=True,
-            port=parsed_args.port,
-            verbose=parsed_args.verbose,
-        )
-    elif parsed_args.subcommand == "kill":
-        _kill_all_servers(verbose=parsed_args.verbose)
-    else:
-        parser.print_help()
-=======
-    launch(
-        project_name=arguments.project_name,
+    open(
+        project_path=arguments.project_name,
+        if_exists="load",
+        serve=arguments.serve,
+        keep_alive=True,
         port=arguments.port,
-        open_browser=arguments.open_browser,
         verbose=arguments.verbose,
-    )
->>>>>>> a8301b88
+    )