--- conflicted
+++ resolved
@@ -6,17 +6,13 @@
 from rich.theme import Theme
 
 from skore.project import Project, open
-<<<<<<< HEAD
 from skore.sklearn import (
     CrossValidationReport,
     CrossValidationReporter,
     EstimatorReport,
     train_test_split,
 )
-=======
-from skore.sklearn import CrossValidationReporter, EstimatorReport, train_test_split
 from skore.utils._patch import setup_jupyter_display
->>>>>>> f473f143
 from skore.utils._show_versions import show_versions
 
 __all__ = [
