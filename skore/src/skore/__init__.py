--- conflicted
+++ resolved
@@ -27,17 +27,12 @@
 ]
 
 ########################################################################################
-<<<<<<< HEAD
-# FIXME: This is a temporary patch to make the output of the Jupyter notebook look nice.
-# We should find a better solution in the future.
-=======
 # FIXME: This is to make sure that the CSS style exposed by jupyter notebook and used
 # by ipywidgets is applied to rich output.
 # Currently, the VS Code extension does not support the CSS style exposed by jupyter
 # notebook and used by ipywidgets.
 # We should track the progress in the following issue:
 # https://github.com/microsoft/vscode-jupyter/issues/7161
->>>>>>> e9b34a66
 ########################################################################################
 
 # Store the original display function
