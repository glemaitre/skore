#:schema https://json.schemastore.org/pyproject.json

[build-system]
requires = ["hatchling"]
build-backend = "hatchling.build"

[project]
name = "mandr"
description = "..."
version = "0.1.0"
dependencies = [
  "Flask",
  "altair",
  "diskcache",
  "jinja2",
  "markdown",
  "pandas",
  "rich",
  "scikit-learn",
  "srsly",
  "fastapi",
]

[project.optional-dependencies]
<<<<<<< HEAD
test = [
  "pre-commit",
  "pytest",
  "pytest-cov",
  "pytest-randomly",
  "ruff"
]
=======
test = ["pytest", "pytest-cov", "pre-commit", "ruff"]
>>>>>>> 4414bb60

[tool.hatch.build.targets.wheel]
packages = ["src/mandr"]

[tool.pip-tools.compile]
upgrade = true

[tool.pytest.ini_options]
addopts = [
    "--cov=src/",
    "--cov=tests/",
    "--cov-branch",
    "--import-mode=importlib",
    "--no-header",
    "--verbosity=2",
]

[tool.ruff]
src = ["mandr"]

[tool.ruff.lint]
select = [
  # pycodestyle
  "E",
  # Pyflakes
  "F",
  # pyupgrade
  "UP",
  # flake8-bugbear
  "B",
  # flake8-simplify
  "SIM",
  # flake8-print
  "T",
  # isort
  "I",
  # pydocstyle
  "D",
]

[tool.ruff.lint.pydocstyle]
convention = "numpy"

[tool.ruff.lint.per-file-ignores]
"tests/*" = ["D"]<|MERGE_RESOLUTION|>--- conflicted
+++ resolved
@@ -22,7 +22,6 @@
 ]
 
 [project.optional-dependencies]
-<<<<<<< HEAD
 test = [
   "pre-commit",
   "pytest",
@@ -30,9 +29,6 @@
   "pytest-randomly",
   "ruff"
 ]
-=======
-test = ["pytest", "pytest-cov", "pre-commit", "ruff"]
->>>>>>> 4414bb60
 
 [tool.hatch.build.targets.wheel]
 packages = ["src/mandr"]
