--- conflicted
+++ resolved
@@ -53,7 +53,6 @@
   display: none;
 }
 
-<<<<<<< HEAD
 /* sphinx-gallery */
 
 /* add padding to images */
@@ -61,7 +60,8 @@
     height: unset !important;
     margin-top: 2%;
     margin-bottom: 2%;
-=======
+}
+
 /** Landing page features *************************************************************/
 
 .logo-container {
@@ -94,5 +94,4 @@
 .row-padding-main-container {
     padding-top: 1.5rem !important;
     padding-bottom: 2.5rem !important;
->>>>>>> d42a6aff
 }